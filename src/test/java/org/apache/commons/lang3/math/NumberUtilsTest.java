/*
 * Licensed to the Apache Software Foundation (ASF) under one or more
 * contributor license agreements.  See the NOTICE file distributed with
 * this work for additional information regarding copyright ownership.
 * The ASF licenses this file to You under the Apache License, Version 2.0
 * (the "License"); you may not use this file except in compliance with
 * the License.  You may obtain a copy of the License at
 *
 *      http://www.apache.org/licenses/LICENSE-2.0
 *
 * Unless required by applicable law or agreed to in writing, software
 * distributed under the License is distributed on an "AS IS" BASIS,
 * WITHOUT WARRANTIES OR CONDITIONS OF ANY KIND, either express or implied.
 * See the License for the specific language governing permissions and
 * limitations under the License.
 */
package org.apache.commons.lang3.math;

import static org.junit.Assert.assertEquals;
import static org.junit.Assert.assertFalse;
import static org.junit.Assert.assertNotNull;
import static org.junit.Assert.assertTrue;
import static org.junit.Assert.fail;

import java.lang.reflect.Constructor;
import java.lang.reflect.Modifier;
import java.math.BigDecimal;
import java.math.BigInteger;

import org.junit.Test;

/**
 * Unit tests {@link org.apache.commons.lang3.math.NumberUtils}.
 */
public class NumberUtilsTest {

    //-----------------------------------------------------------------------
    @Test
    public void testConstructor() {
        assertNotNull(new NumberUtils());
        final Constructor<?>[] cons = NumberUtils.class.getDeclaredConstructors();
        assertEquals(1, cons.length);
        assertTrue(Modifier.isPublic(cons[0].getModifiers()));
        assertTrue(Modifier.isPublic(NumberUtils.class.getModifiers()));
        assertFalse(Modifier.isFinal(NumberUtils.class.getModifiers()));
    }

    //---------------------------------------------------------------------

    /**
     * Test for {@link NumberUtils#toInt(String)}.
     */
    @Test
    public void testToIntString() {
        assertTrue("toInt(String) 1 failed", NumberUtils.toInt("12345") == 12345);
        assertTrue("toInt(String) 2 failed", NumberUtils.toInt("abc") == 0);
        assertTrue("toInt(empty) failed", NumberUtils.toInt("") == 0);
        assertTrue("toInt(null) failed", NumberUtils.toInt(null) == 0);
    }

    /**
     * Test for {@link NumberUtils#toInt(String, int)}.
     */
    @Test
    public void testToIntStringI() {
        assertTrue("toInt(String,int) 1 failed", NumberUtils.toInt("12345", 5) == 12345);
        assertTrue("toInt(String,int) 2 failed", NumberUtils.toInt("1234.5", 5) == 5);
    }

    /**
     * Test for {@link NumberUtils#toLong(String)}.
     */
    @Test
    public void testToLongString() {
        assertTrue("toLong(String) 1 failed", NumberUtils.toLong("12345") == 12345L);
        assertTrue("toLong(String) 2 failed", NumberUtils.toLong("abc") == 0L);
        assertTrue("toLong(String) 3 failed", NumberUtils.toLong("1L") == 0L);
        assertTrue("toLong(String) 4 failed", NumberUtils.toLong("1l") == 0L);
        assertTrue("toLong(Long.MAX_VALUE) failed", NumberUtils.toLong(Long.MAX_VALUE+"") == Long.MAX_VALUE);
        assertTrue("toLong(Long.MIN_VALUE) failed", NumberUtils.toLong(Long.MIN_VALUE+"") == Long.MIN_VALUE);
        assertTrue("toLong(empty) failed", NumberUtils.toLong("") == 0L);
        assertTrue("toLong(null) failed", NumberUtils.toLong(null) == 0L);
    }

    /**
     * Test for {@link NumberUtils#toLong(String, long)}.
     */
    @Test
    public void testToLongStringL() {
        assertTrue("toLong(String,long) 1 failed", NumberUtils.toLong("12345", 5L) == 12345L);
        assertTrue("toLong(String,long) 2 failed", NumberUtils.toLong("1234.5", 5L) == 5L);
    }

    /**
     * Test for {@link NumberUtils#toFloat(String)}.
     */
    @Test
    public void testToFloatString() {
        assertTrue("toFloat(String) 1 failed", NumberUtils.toFloat("-1.2345") == -1.2345f);
        assertTrue("toFloat(String) 2 failed", NumberUtils.toFloat("1.2345") == 1.2345f);
        assertTrue("toFloat(String) 3 failed", NumberUtils.toFloat("abc") == 0.0f);
        // LANG-1060
        assertTrue("toFloat(String) 4 failed", NumberUtils.toFloat("-001.2345") == -1.2345f);
        assertTrue("toFloat(String) 5 failed", NumberUtils.toFloat("+001.2345") == 1.2345f);
        assertTrue("toFloat(String) 6 failed", NumberUtils.toFloat("001.2345") == 1.2345f);
        assertTrue("toFloat(String) 7 failed", NumberUtils.toFloat("000.00") == 0f);
        
        assertTrue("toFloat(Float.MAX_VALUE) failed", NumberUtils.toFloat(Float.MAX_VALUE+"") ==  Float.MAX_VALUE);
        assertTrue("toFloat(Float.MIN_VALUE) failed", NumberUtils.toFloat(Float.MIN_VALUE+"") == Float.MIN_VALUE);
        assertTrue("toFloat(empty) failed", NumberUtils.toFloat("") == 0.0f);
        assertTrue("toFloat(null) failed", NumberUtils.toFloat(null) == 0.0f);
    }

    /**
     * Test for {@link NumberUtils#toFloat(String, float)}.
     */
    @Test
    public void testToFloatStringF() {
        assertTrue("toFloat(String,int) 1 failed", NumberUtils.toFloat("1.2345", 5.1f) == 1.2345f);
        assertTrue("toFloat(String,int) 2 failed", NumberUtils.toFloat("a", 5.0f) == 5.0f);
        // LANG-1060
        assertTrue("toFloat(String,int) 3 failed", NumberUtils.toFloat("-001Z.2345", 5.0f) == 5.0f);
        assertTrue("toFloat(String,int) 4 failed", NumberUtils.toFloat("+001AB.2345", 5.0f) == 5.0f);
        assertTrue("toFloat(String,int) 5 failed", NumberUtils.toFloat("001Z.2345", 5.0f) == 5.0f);
    }

    /**
     * Test for {(@link NumberUtils#createNumber(String)}
     */
    @Test
    public void testStringCreateNumberEnsureNoPrecisionLoss(){
        final String shouldBeFloat = "1.23";
        final String shouldBeDouble = "3.40282354e+38";
        final String shouldBeBigDecimal = "1.797693134862315759e+308";
        assertTrue(NumberUtils.createNumber(shouldBeFloat) instanceof Float);
        assertTrue(NumberUtils.createNumber(shouldBeDouble) instanceof Double);
        assertTrue(NumberUtils.createNumber(shouldBeBigDecimal) instanceof BigDecimal);
        // LANG-1060
        assertTrue(NumberUtils.createNumber("001.12") instanceof Float);
        assertTrue(NumberUtils.createNumber("-001.12") instanceof Float);
        assertTrue(NumberUtils.createNumber("+001.12") instanceof Float);
        assertTrue(NumberUtils.createNumber("003.40282354e+38") instanceof Double);
        assertTrue(NumberUtils.createNumber("-003.40282354e+38") instanceof Double);
        assertTrue(NumberUtils.createNumber("+003.40282354e+38") instanceof Double);
        assertTrue(NumberUtils.createNumber("0001.797693134862315759e+308") instanceof BigDecimal);
        assertTrue(NumberUtils.createNumber("-001.797693134862315759e+308") instanceof BigDecimal);
        assertTrue(NumberUtils.createNumber("+001.797693134862315759e+308") instanceof BigDecimal);
    }
    /**
     * Test for {@link NumberUtils#toDouble(String)}.
     */
    @Test
    public void testStringToDoubleString() {
        assertTrue("toDouble(String) 1 failed", NumberUtils.toDouble("-1.2345") == -1.2345d);
        assertTrue("toDouble(String) 2 failed", NumberUtils.toDouble("1.2345") == 1.2345d);
        assertTrue("toDouble(String) 3 failed", NumberUtils.toDouble("abc") == 0.0d);
        // LANG-1060
        assertTrue("toDouble(String) 4 failed", NumberUtils.toDouble("-001.2345") == -1.2345d);
        assertTrue("toDouble(String) 5 failed", NumberUtils.toDouble("+001.2345") == 1.2345d);
        assertTrue("toDouble(String) 6 failed", NumberUtils.toDouble("001.2345") == 1.2345d);
        assertTrue("toDouble(String) 7 failed", NumberUtils.toDouble("000.00000") == 0d);
        
        assertTrue("toDouble(Double.MAX_VALUE) failed", NumberUtils.toDouble(Double.MAX_VALUE+"") == Double.MAX_VALUE);
        assertTrue("toDouble(Double.MIN_VALUE) failed", NumberUtils.toDouble(Double.MIN_VALUE+"") == Double.MIN_VALUE);
        assertTrue("toDouble(empty) failed", NumberUtils.toDouble("") == 0.0d);
        assertTrue("toDouble(null) failed", NumberUtils.toDouble(null) == 0.0d);
    }

    /**
     * Test for {@link NumberUtils#toDouble(String, double)}.
     */
    @Test
    public void testStringToDoubleStringD() {
        assertTrue("toDouble(String,int) 1 failed", NumberUtils.toDouble("1.2345", 5.1d) == 1.2345d);
        assertTrue("toDouble(String,int) 2 failed", NumberUtils.toDouble("a", 5.0d) == 5.0d);
        // LANG-1060
        assertTrue("toDouble(String,int) 3 failed", NumberUtils.toDouble("001.2345", 5.1d) == 1.2345d);
        assertTrue("toDouble(String,int) 4 failed", NumberUtils.toDouble("-001.2345", 5.1d) == -1.2345d);
        assertTrue("toDouble(String,int) 5 failed", NumberUtils.toDouble("+001.2345", 5.1d) == 1.2345d);
        assertTrue("toDouble(String,int) 7 failed", NumberUtils.toDouble("000.00", 5.1d) == 0d);
    }

     /**
     * Test for {@link NumberUtils#toByte(String)}.
     */
    @Test
    public void testToByteString() {
        assertTrue("toByte(String) 1 failed", NumberUtils.toByte("123") == 123);
        assertTrue("toByte(String) 2 failed", NumberUtils.toByte("abc") == 0);
        assertTrue("toByte(empty) failed", NumberUtils.toByte("") == 0);
        assertTrue("toByte(null) failed", NumberUtils.toByte(null) == 0);
    }

    /**
     * Test for {@link NumberUtils#toByte(String, byte)}.
     */
    @Test
    public void testToByteStringI() {
        assertTrue("toByte(String,byte) 1 failed", NumberUtils.toByte("123", (byte) 5) == 123);
        assertTrue("toByte(String,byte) 2 failed", NumberUtils.toByte("12.3", (byte) 5) == 5);
    }

    /**
     * Test for {@link NumberUtils#toShort(String)}.
     */
    @Test
    public void testToShortString() {
        assertTrue("toShort(String) 1 failed", NumberUtils.toShort("12345") == 12345);
        assertTrue("toShort(String) 2 failed", NumberUtils.toShort("abc") == 0);
        assertTrue("toShort(empty) failed", NumberUtils.toShort("") == 0);
        assertTrue("toShort(null) failed", NumberUtils.toShort(null) == 0);
    }

    /**
     * Test for {@link NumberUtils#toShort(String, short)}.
     */
    @Test
    public void testToShortStringI() {
        assertTrue("toShort(String,short) 1 failed", NumberUtils.toShort("12345", (short) 5) == 12345);
        assertTrue("toShort(String,short) 2 failed", NumberUtils.toShort("1234.5", (short) 5) == 5);
    }

    @Test
    public void testCreateNumber() {
        // a lot of things can go wrong
        assertEquals("createNumber(String) 1 failed", Float.valueOf("1234.5"), NumberUtils.createNumber("1234.5"));
        assertEquals("createNumber(String) 2 failed", Integer.valueOf("12345"), NumberUtils.createNumber("12345"));
        assertEquals("createNumber(String) 3 failed", Double.valueOf("1234.5"), NumberUtils.createNumber("1234.5D"));
        assertEquals("createNumber(String) 3 failed", Double.valueOf("1234.5"), NumberUtils.createNumber("1234.5d"));
        assertEquals("createNumber(String) 4 failed", Float.valueOf("1234.5"), NumberUtils.createNumber("1234.5F"));
        assertEquals("createNumber(String) 4 failed", Float.valueOf("1234.5"), NumberUtils.createNumber("1234.5f"));
        assertEquals("createNumber(String) 5 failed", Long.valueOf(Integer.MAX_VALUE + 1L), NumberUtils.createNumber(""
            + (Integer.MAX_VALUE + 1L)));
        assertEquals("createNumber(String) 6 failed", Long.valueOf(12345), NumberUtils.createNumber("12345L"));
        assertEquals("createNumber(String) 6 failed", Long.valueOf(12345), NumberUtils.createNumber("12345l"));
        assertEquals("createNumber(String) 7 failed", Float.valueOf("-1234.5"), NumberUtils.createNumber("-1234.5"));
        assertEquals("createNumber(String) 8 failed", Integer.valueOf("-12345"), NumberUtils.createNumber("-12345"));
        assertTrue("createNumber(String) 9a failed", 0xFADE == NumberUtils.createNumber("0xFADE").intValue());
        assertTrue("createNumber(String) 9b failed", 0xFADE == NumberUtils.createNumber("0Xfade").intValue());
        assertTrue("createNumber(String) 10a failed", -0xFADE == NumberUtils.createNumber("-0xFADE").intValue());
        assertTrue("createNumber(String) 10b failed", -0xFADE == NumberUtils.createNumber("-0Xfade").intValue());
        assertEquals("createNumber(String) 11 failed", Double.valueOf("1.1E200"), NumberUtils.createNumber("1.1E200"));
        assertEquals("createNumber(String) 12 failed", Float.valueOf("1.1E20"), NumberUtils.createNumber("1.1E20"));
        assertEquals("createNumber(String) 13 failed", Double.valueOf("-1.1E200"), NumberUtils.createNumber("-1.1E200"));
        assertEquals("createNumber(String) 14 failed", Double.valueOf("1.1E-200"), NumberUtils.createNumber("1.1E-200"));
        assertEquals("createNumber(null) failed", null, NumberUtils.createNumber(null));
        assertEquals("createNumber(String) failed", new BigInteger("12345678901234567890"), NumberUtils
                .createNumber("12345678901234567890L"));

        assertEquals("createNumber(String) 15 failed", new BigDecimal("1.1E-700"), NumberUtils
                    .createNumber("1.1E-700F"));

        assertEquals("createNumber(String) 16 failed", Long.valueOf("10" + Integer.MAX_VALUE), NumberUtils
                .createNumber("10" + Integer.MAX_VALUE + "L"));
        assertEquals("createNumber(String) 17 failed", Long.valueOf("10" + Integer.MAX_VALUE), NumberUtils
                .createNumber("10" + Integer.MAX_VALUE));
        assertEquals("createNumber(String) 18 failed", new BigInteger("10" + Long.MAX_VALUE), NumberUtils
                .createNumber("10" + Long.MAX_VALUE));

        // LANG-521
        assertEquals("createNumber(String) LANG-521 failed", Float.valueOf("2."), NumberUtils.createNumber("2."));

        // LANG-638
        assertFalse("createNumber(String) succeeded", checkCreateNumber("1eE"));

        // LANG-693
        assertEquals("createNumber(String) LANG-693 failed", Double.valueOf(Double.MAX_VALUE), NumberUtils
                    .createNumber("" + Double.MAX_VALUE));

        // LANG-822
        // ensure that the underlying negative number would create a BigDecimal
        final Number bigNum = NumberUtils.createNumber("-1.1E-700F");
        assertNotNull(bigNum);
        assertEquals(BigDecimal.class, bigNum.getClass());

        // LANG-1018
        assertEquals("createNumber(String) LANG-1018 failed",
                Double.valueOf("-160952.54"), NumberUtils.createNumber("-160952.54"));
        // LANG-1187
        assertEquals("createNumber(String) LANG-1187 failed",
                Double.valueOf("6264583.33"), NumberUtils.createNumber("6264583.33"));
        // LANG-1215
        assertEquals("createNumber(String) LANG-1215 failed",
                Double.valueOf("193343.82"), NumberUtils.createNumber("193343.82"));
        // LANG-1060
        assertEquals("createNumber(String) LANG-1060a failed", Double.valueOf("001234.5678"), NumberUtils.createNumber("001234.5678"));
        assertEquals("createNumber(String) LANG-1060b failed", Double.valueOf("+001234.5678"), NumberUtils.createNumber("+001234.5678"));
        assertEquals("createNumber(String) LANG-1060c failed", Double.valueOf("-001234.5678"), NumberUtils.createNumber("-001234.5678"));
        assertEquals("createNumber(String) LANG-1060d failed", Double.valueOf("0000.00000"), NumberUtils.createNumber("0000.00000d"));
        assertEquals("createNumber(String) LANG-1060e failed", Float.valueOf("001234.56"), NumberUtils.createNumber("001234.56"));
        assertEquals("createNumber(String) LANG-1060f failed", Float.valueOf("+001234.56"), NumberUtils.createNumber("+001234.56"));
        assertEquals("createNumber(String) LANG-1060g failed", Float.valueOf("-001234.56"), NumberUtils.createNumber("-001234.56"));
        assertEquals("createNumber(String) LANG-1060h failed", Float.valueOf("0000.10"), NumberUtils.createNumber("0000.10"));
        assertEquals("createNumber(String) LANG-1060i failed", Float.valueOf("001.1E20"), NumberUtils.createNumber("001.1E20"));
        assertEquals("createNumber(String) LANG-1060j failed", Float.valueOf("+001.1E20"), NumberUtils.createNumber("+001.1E20"));
        assertEquals("createNumber(String) LANG-1060k failed", Float.valueOf("-001.1E20"), NumberUtils.createNumber("-001.1E20"));
        assertEquals("createNumber(String) LANG-1060l failed", Double.valueOf("001.1E200"), NumberUtils.createNumber("001.1E200"));
        assertEquals("createNumber(String) LANG-1060m failed", Double.valueOf("+001.1E200"), NumberUtils.createNumber("+001.1E200"));
        assertEquals("createNumber(String) LANG-1060n failed", Double.valueOf("-001.1E200"), NumberUtils.createNumber("-001.1E200"));
    }
    
    @Test
    public void testLang1087(){
        // no sign cases
        assertEquals(Float.class, NumberUtils.createNumber("0.0").getClass());
        assertEquals(Float.valueOf("0.0"), NumberUtils.createNumber("0.0"));
        // explicit positive sign cases
        assertEquals(Float.class, NumberUtils.createNumber("+0.0").getClass());
        assertEquals(Float.valueOf("+0.0"), NumberUtils.createNumber("+0.0"));
        // negative sign cases
        assertEquals(Float.class, NumberUtils.createNumber("-0.0").getClass());
        assertEquals(Float.valueOf("-0.0"), NumberUtils.createNumber("-0.0"));
    }

    @Test
    public void TestLang747() {
        assertEquals(Integer.valueOf(0x8000),      NumberUtils.createNumber("0x8000"));
        assertEquals(Integer.valueOf(0x80000),     NumberUtils.createNumber("0x80000"));
        assertEquals(Integer.valueOf(0x800000),    NumberUtils.createNumber("0x800000"));
        assertEquals(Integer.valueOf(0x8000000),   NumberUtils.createNumber("0x8000000"));
        assertEquals(Integer.valueOf(0x7FFFFFFF),  NumberUtils.createNumber("0x7FFFFFFF"));
        assertEquals(Long.valueOf(0x80000000L),    NumberUtils.createNumber("0x80000000"));
        assertEquals(Long.valueOf(0xFFFFFFFFL),    NumberUtils.createNumber("0xFFFFFFFF"));

        // Leading zero tests
        assertEquals(Integer.valueOf(0x8000000),   NumberUtils.createNumber("0x08000000"));
        assertEquals(Integer.valueOf(0x7FFFFFFF),  NumberUtils.createNumber("0x007FFFFFFF"));
        assertEquals(Long.valueOf(0x80000000L),    NumberUtils.createNumber("0x080000000"));
        assertEquals(Long.valueOf(0xFFFFFFFFL),    NumberUtils.createNumber("0x00FFFFFFFF"));

        assertEquals(Long.valueOf(0x800000000L),        NumberUtils.createNumber("0x800000000"));
        assertEquals(Long.valueOf(0x8000000000L),       NumberUtils.createNumber("0x8000000000"));
        assertEquals(Long.valueOf(0x80000000000L),      NumberUtils.createNumber("0x80000000000"));
        assertEquals(Long.valueOf(0x800000000000L),     NumberUtils.createNumber("0x800000000000"));
        assertEquals(Long.valueOf(0x8000000000000L),    NumberUtils.createNumber("0x8000000000000"));
        assertEquals(Long.valueOf(0x80000000000000L),   NumberUtils.createNumber("0x80000000000000"));
        assertEquals(Long.valueOf(0x800000000000000L),  NumberUtils.createNumber("0x800000000000000"));
        assertEquals(Long.valueOf(0x7FFFFFFFFFFFFFFFL), NumberUtils.createNumber("0x7FFFFFFFFFFFFFFF"));
        // N.B. Cannot use a hex constant such as 0x8000000000000000L here as that is interpreted as a negative long
        assertEquals(new BigInteger("8000000000000000", 16), NumberUtils.createNumber("0x8000000000000000"));
        assertEquals(new BigInteger("FFFFFFFFFFFFFFFF", 16), NumberUtils.createNumber("0xFFFFFFFFFFFFFFFF"));

        // Leading zero tests
        assertEquals(Long.valueOf(0x80000000000000L),   NumberUtils.createNumber("0x00080000000000000"));
        assertEquals(Long.valueOf(0x800000000000000L),  NumberUtils.createNumber("0x0800000000000000"));
        assertEquals(Long.valueOf(0x7FFFFFFFFFFFFFFFL), NumberUtils.createNumber("0x07FFFFFFFFFFFFFFF"));
        // N.B. Cannot use a hex constant such as 0x8000000000000000L here as that is interpreted as a negative long
        assertEquals(new BigInteger("8000000000000000", 16), NumberUtils.createNumber("0x00008000000000000000"));
        assertEquals(new BigInteger("FFFFFFFFFFFFFFFF", 16), NumberUtils.createNumber("0x0FFFFFFFFFFFFFFFF"));
    }

    @Test(expected=NumberFormatException.class)
    // Check that the code fails to create a valid number when preceded by -- rather than -
    public void testCreateNumberFailure_1() {
        NumberUtils.createNumber("--1.1E-700F");
    }

    @Test(expected=NumberFormatException.class)
    // Check that the code fails to create a valid number when both e and E are present (with decimal)
    public void testCreateNumberFailure_2() {
        NumberUtils.createNumber("-1.1E+0-7e00");
    }

    @Test(expected=NumberFormatException.class)
    // Check that the code fails to create a valid number when both e and E are present (no decimal)
    public void testCreateNumberFailure_3() {
        NumberUtils.createNumber("-11E+0-7e00");
    }

    @Test(expected=NumberFormatException.class)
    // Check that the code fails to create a valid number when both e and E are present (no decimal)
    public void testCreateNumberFailure_4() {
        NumberUtils.createNumber("1eE+00001");
    }

    @Test(expected=NumberFormatException.class)
    // Check that the code fails to create a valid number when there are multiple trailing 'f' characters (LANG-1205)
    public void testCreateNumberFailure_5() {
        NumberUtils.createNumber("1234.5ff");
    }

    @Test(expected=NumberFormatException.class)
    // Check that the code fails to create a valid number when there are multiple trailing 'F' characters (LANG-1205)
    public void testCreateNumberFailure_6() {
        NumberUtils.createNumber("1234.5FF");
    }

    @Test(expected=NumberFormatException.class)
    // Check that the code fails to create a valid number when there are multiple trailing 'd' characters (LANG-1205)
    public void testCreateNumberFailure_7() {
        NumberUtils.createNumber("1234.5dd");
    }

    @Test(expected=NumberFormatException.class)
    // Check that the code fails to create a valid number when there are multiple trailing 'D' characters (LANG-1205)
    public void testCreateNumberFailure_8() {
        NumberUtils.createNumber("1234.5DD");
    }

    // Tests to show when magnitude causes switch to next Number type
    // Will probably need to be adjusted if code is changed to check precision (LANG-693)
    @Test
    public void testCreateNumberMagnitude() {
        // Test Float.MAX_VALUE, and same with +1 in final digit to check conversion changes to next Number type
        assertEquals(Float.valueOf(Float.MAX_VALUE),  NumberUtils.createNumber("3.4028235e+38"));
        assertEquals(Double.valueOf(3.4028236e+38),   NumberUtils.createNumber("3.4028236e+38"));

        // Test Double.MAX_VALUE
        assertEquals(Double.valueOf(Double.MAX_VALUE),          NumberUtils.createNumber("1.7976931348623157e+308"));
        // Test with +2 in final digit (+1 does not cause roll-over to BigDecimal)
        assertEquals(new BigDecimal("1.7976931348623159e+308"), NumberUtils.createNumber("1.7976931348623159e+308"));

        assertEquals(Integer.valueOf(0x12345678), NumberUtils.createNumber("0x12345678"));
        assertEquals(Long.valueOf(0x123456789L),  NumberUtils.createNumber("0x123456789"));

        assertEquals(Long.valueOf(0x7fffffffffffffffL),      NumberUtils.createNumber("0x7fffffffffffffff"));
        // Does not appear to be a way to create a literal BigInteger of this magnitude
        assertEquals(new BigInteger("7fffffffffffffff0",16), NumberUtils.createNumber("0x7fffffffffffffff0"));

        assertEquals(Long.valueOf(0x7fffffffffffffffL),      NumberUtils.createNumber("#7fffffffffffffff"));
        assertEquals(new BigInteger("7fffffffffffffff0",16), NumberUtils.createNumber("#7fffffffffffffff0"));

        assertEquals(Integer.valueOf(017777777777), NumberUtils.createNumber("017777777777")); // 31 bits
        assertEquals(Long.valueOf(037777777777L),   NumberUtils.createNumber("037777777777")); // 32 bits

        assertEquals(Long.valueOf(0777777777777777777777L),      NumberUtils.createNumber("0777777777777777777777")); // 63 bits
        assertEquals(new BigInteger("1777777777777777777777",8), NumberUtils.createNumber("01777777777777777777777"));// 64 bits
    }

    @Test
    public void testCreateFloat() {
        assertEquals("createFloat(String) failed", Float.valueOf("1234.5"), NumberUtils.createFloat("1234.5"));
        assertEquals("createFloat(null) failed", null, NumberUtils.createFloat(null));
        this.testCreateFloatFailure("");
        this.testCreateFloatFailure(" ");
        this.testCreateFloatFailure("\b\t\n\f\r");
        // Funky whitespaces
        this.testCreateFloatFailure("\u00A0\uFEFF\u000B\u000C\u001C\u001D\u001E\u001F");
    }

    protected void testCreateFloatFailure(final String str) {
        try {
            final Float value = NumberUtils.createFloat(str);
            fail("createFloat(\"" + str + "\") should have failed: " + value);
        } catch (final NumberFormatException ex) {
            // empty
        }
    }

    @Test
    public void testCreateDouble() {
        assertEquals("createDouble(String) failed", Double.valueOf("1234.5"), NumberUtils.createDouble("1234.5"));
        assertEquals("createDouble(null) failed", null, NumberUtils.createDouble(null));
        this.testCreateDoubleFailure("");
        this.testCreateDoubleFailure(" ");
        this.testCreateDoubleFailure("\b\t\n\f\r");
        // Funky whitespaces
        this.testCreateDoubleFailure("\u00A0\uFEFF\u000B\u000C\u001C\u001D\u001E\u001F");
    }

    protected void testCreateDoubleFailure(final String str) {
        try {
            final Double value = NumberUtils.createDouble(str);
            fail("createDouble(\"" + str + "\") should have failed: " + value);
        } catch (final NumberFormatException ex) {
            // empty
        }
    }

    @Test
    public void testCreateInteger() {
        assertEquals("createInteger(String) failed", Integer.valueOf("12345"), NumberUtils.createInteger("12345"));
        assertEquals("createInteger(null) failed", null, NumberUtils.createInteger(null));
        this.testCreateIntegerFailure("");
        this.testCreateIntegerFailure(" ");
        this.testCreateIntegerFailure("\b\t\n\f\r");
        // Funky whitespaces
        this.testCreateIntegerFailure("\u00A0\uFEFF\u000B\u000C\u001C\u001D\u001E\u001F");
    }

    protected void testCreateIntegerFailure(final String str) {
        try {
            final Integer value = NumberUtils.createInteger(str);
            fail("createInteger(\"" + str + "\") should have failed: " + value);
        } catch (final NumberFormatException ex) {
            // empty
        }
    }

    @Test
    public void testCreateLong() {
        assertEquals("createLong(String) failed", Long.valueOf("12345"), NumberUtils.createLong("12345"));
        assertEquals("createLong(null) failed", null, NumberUtils.createLong(null));
        this.testCreateLongFailure("");
        this.testCreateLongFailure(" ");
        this.testCreateLongFailure("\b\t\n\f\r");
        // Funky whitespaces
        this.testCreateLongFailure("\u00A0\uFEFF\u000B\u000C\u001C\u001D\u001E\u001F");
    }

    protected void testCreateLongFailure(final String str) {
        try {
            final Long value = NumberUtils.createLong(str);
            fail("createLong(\"" + str + "\") should have failed: " + value);
        } catch (final NumberFormatException ex) {
            // empty
        }
    }

    @Test
    public void testCreateBigInteger() {
        assertEquals("createBigInteger(String) failed", new BigInteger("12345"), NumberUtils.createBigInteger("12345"));
        assertEquals("createBigInteger(null) failed", null, NumberUtils.createBigInteger(null));
        this.testCreateBigIntegerFailure("");
        this.testCreateBigIntegerFailure(" ");
        this.testCreateBigIntegerFailure("\b\t\n\f\r");
        // Funky whitespaces
        this.testCreateBigIntegerFailure("\u00A0\uFEFF\u000B\u000C\u001C\u001D\u001E\u001F");
        assertEquals("createBigInteger(String) failed", new BigInteger("255"), NumberUtils.createBigInteger("0xff"));
        assertEquals("createBigInteger(String) failed", new BigInteger("255"), NumberUtils.createBigInteger("0Xff"));
        assertEquals("createBigInteger(String) failed", new BigInteger("255"), NumberUtils.createBigInteger("#ff"));
        assertEquals("createBigInteger(String) failed", new BigInteger("-255"), NumberUtils.createBigInteger("-0xff"));
        assertEquals("createBigInteger(String) failed", new BigInteger("255"), NumberUtils.createBigInteger("0377"));
        assertEquals("createBigInteger(String) failed", new BigInteger("-255"), NumberUtils.createBigInteger("-0377"));
        assertEquals("createBigInteger(String) failed", new BigInteger("-255"), NumberUtils.createBigInteger("-0377"));
        assertEquals("createBigInteger(String) failed", new BigInteger("-0"), NumberUtils.createBigInteger("-0"));
        assertEquals("createBigInteger(String) failed", new BigInteger("0"), NumberUtils.createBigInteger("0"));
        testCreateBigIntegerFailure("#");
        testCreateBigIntegerFailure("-#");
        testCreateBigIntegerFailure("0x");
        testCreateBigIntegerFailure("-0x");
    }

    protected void testCreateBigIntegerFailure(final String str) {
        try {
            final BigInteger value = NumberUtils.createBigInteger(str);
            fail("createBigInteger(\"" + str + "\") should have failed: " + value);
        } catch (final NumberFormatException ex) {
            // empty
        }
    }

    @Test
    public void testCreateBigDecimal() {
        assertEquals("createBigDecimal(String) failed", new BigDecimal("1234.5"), NumberUtils.createBigDecimal("1234.5"));
        assertEquals("createBigDecimal(null) failed", null, NumberUtils.createBigDecimal(null));
        this.testCreateBigDecimalFailure("");
        this.testCreateBigDecimalFailure(" ");
        this.testCreateBigDecimalFailure("\b\t\n\f\r");
        // Funky whitespaces
        this.testCreateBigDecimalFailure("\u00A0\uFEFF\u000B\u000C\u001C\u001D\u001E\u001F");
        this.testCreateBigDecimalFailure("-"); // sign alone not valid
        this.testCreateBigDecimalFailure("--"); // comment in NumberUtils suggests some implementations may incorrectly allow this
        this.testCreateBigDecimalFailure("--0");
        this.testCreateBigDecimalFailure("+"); // sign alone not valid
        this.testCreateBigDecimalFailure("++"); // in case this was also allowed by some JVMs
        this.testCreateBigDecimalFailure("++0");
    }

    protected void testCreateBigDecimalFailure(final String str) {
        try {
            final BigDecimal value = NumberUtils.createBigDecimal(str);
            fail("createBigDecimal(\"" + str + "\") should have failed: " + value);
        } catch (final NumberFormatException ex) {
            // empty
        }
    }

    // min/max tests
    // ----------------------------------------------------------------------
    @Test(expected = IllegalArgumentException.class)
    public void testMinLong_nullArray() {
        NumberUtils.min((long[]) null);
    }

    @Test(expected = IllegalArgumentException.class)
    public void testMinLong_emptyArray() {
        NumberUtils.min(new long[0]);
    }

    @Test
    public void testMinLong() {
        assertEquals(
            "min(long[]) failed for array length 1",
            5,
            NumberUtils.min(new long[] { 5 }));

        assertEquals(
            "min(long[]) failed for array length 2",
            6,
            NumberUtils.min(new long[] { 6, 9 }));

        assertEquals(-10, NumberUtils.min(new long[] { -10, -5, 0, 5, 10 }));
        assertEquals(-10, NumberUtils.min(new long[] { -5, 0, -10, 5, 10 }));
    }

    @Test(expected = IllegalArgumentException.class)
    public void testMinInt_nullArray() {
        NumberUtils.min((int[]) null);
    }

    @Test(expected = IllegalArgumentException.class)
    public void testMinInt_emptyArray() {
        NumberUtils.min(new int[0]);
    }

    @Test
    public void testMinInt() {
        assertEquals(
            "min(int[]) failed for array length 1",
            5,
            NumberUtils.min(5));

        assertEquals(
            "min(int[]) failed for array length 2",
            6,
            NumberUtils.min(6, 9));

        assertEquals(-10, NumberUtils.min(-10, -5, 0, 5, 10));
        assertEquals(-10, NumberUtils.min(-5, 0, -10, 5, 10));
    }

    @Test(expected = IllegalArgumentException.class)
    public void testMinShort_nullArray() {
        NumberUtils.min((short[]) null);
    }

    @Test(expected = IllegalArgumentException.class)
    public void testMinShort_emptyArray() {
        NumberUtils.min(new short[0]);
    }

    @Test
    public void testMinShort() {
        assertEquals(
            "min(short[]) failed for array length 1",
            5,
            NumberUtils.min(new short[] { 5 }));

        assertEquals(
            "min(short[]) failed for array length 2",
            6,
            NumberUtils.min(new short[] { 6, 9 }));

        assertEquals(-10, NumberUtils.min(new short[] { -10, -5, 0, 5, 10 }));
        assertEquals(-10, NumberUtils.min(new short[] { -5, 0, -10, 5, 10 }));
    }

    @Test(expected = IllegalArgumentException.class)
    public void testMinByte_nullArray() {
        NumberUtils.min((byte[]) null);
    }

    @Test(expected = IllegalArgumentException.class)
    public void testMinByte_emptyArray() {
        NumberUtils.min();
    }

    @Test
    public void testMinByte() {
        assertEquals(
            "min(byte[]) failed for array length 1",
            5,
            NumberUtils.min(new byte[] { 5 }));

        assertEquals(
            "min(byte[]) failed for array length 2",
            6,
            NumberUtils.min(new byte[] { 6, 9 }));

        assertEquals(-10, NumberUtils.min(new byte[] { -10, -5, 0, 5, 10 }));
        assertEquals(-10, NumberUtils.min(new byte[] { -5, 0, -10, 5, 10 }));
    }

    @Test(expected = IllegalArgumentException.class)
    public void testMinDouble_nullArray() {
        NumberUtils.min((double[]) null);
    }

    @Test(expected = IllegalArgumentException.class)
    public void testMinDouble_emptyArray() {
        NumberUtils.min(new double[0]);
    }

    @Test
    public void testMinDouble() {
        assertEquals(
            "min(double[]) failed for array length 1",
            5.12,
            NumberUtils.min(5.12),
            0);

        assertEquals(
            "min(double[]) failed for array length 2",
            6.23,
            NumberUtils.min(6.23, 9.34),
            0);

        assertEquals(
            "min(double[]) failed for array length 5",
            -10.45,
            NumberUtils.min(-10.45, -5.56, 0, 5.67, 10.78),
            0);
        assertEquals(-10, NumberUtils.min(new double[] { -10, -5, 0, 5, 10 }), 0.0001);
        assertEquals(-10, NumberUtils.min(new double[] { -5, 0, -10, 5, 10 }), 0.0001);
    }

    @Test(expected = IllegalArgumentException.class)
    public void testMinFloat_nullArray() {
        NumberUtils.min((float[]) null);
    }

    @Test(expected = IllegalArgumentException.class)
    public void testMinFloat_emptyArray() {
        NumberUtils.min(new float[0]);
    }

    @Test
    public void testMinFloat() {
        assertEquals(
            "min(float[]) failed for array length 1",
            5.9f,
            NumberUtils.min(5.9f),
            0);

        assertEquals(
            "min(float[]) failed for array length 2",
            6.8f,
            NumberUtils.min(6.8f, 9.7f),
            0);

        assertEquals(
            "min(float[]) failed for array length 5",
            -10.6f,
            NumberUtils.min(-10.6f, -5.5f, 0, 5.4f, 10.3f),
            0);
        assertEquals(-10, NumberUtils.min(new float[] { -10, -5, 0, 5, 10 }), 0.0001f);
        assertEquals(-10, NumberUtils.min(new float[] { -5, 0, -10, 5, 10 }), 0.0001f);
    }

    @Test(expected = IllegalArgumentException.class)
    public void testMaxLong_nullArray() {
        NumberUtils.max((long[]) null);
    }

    @Test(expected = IllegalArgumentException.class)
    public void testMaxLong_emptyArray() {
        NumberUtils.max(new long[0]);
    }

    @Test
    public void testMaxLong() {
        assertEquals(
            "max(long[]) failed for array length 1",
            5,
            NumberUtils.max(new long[] { 5 }));

        assertEquals(
            "max(long[]) failed for array length 2",
            9,
            NumberUtils.max(new long[] { 6, 9 }));

        assertEquals(
            "max(long[]) failed for array length 5",
            10,
            NumberUtils.max(new long[] { -10, -5, 0, 5, 10 }));
        assertEquals(10, NumberUtils.max(new long[] { -10, -5, 0, 5, 10 }));
        assertEquals(10, NumberUtils.max(new long[] { -5, 0, 10, 5, -10 }));
    }

    @Test(expected = IllegalArgumentException.class)
    public void testMaxInt_nullArray() {
        NumberUtils.max((int[]) null);
    }

    @Test(expected = IllegalArgumentException.class)
    public void testMaxInt_emptyArray() {
        NumberUtils.max(new int[0]);
    }

    @Test
    public void testMaxInt() {
        assertEquals(
            "max(int[]) failed for array length 1",
            5,
            NumberUtils.max(5));

        assertEquals(
            "max(int[]) failed for array length 2",
            9,
            NumberUtils.max(6, 9));

        assertEquals(
            "max(int[]) failed for array length 5",
            10,
            NumberUtils.max(-10, -5, 0, 5, 10));
        assertEquals(10, NumberUtils.max(-10, -5, 0, 5, 10));
        assertEquals(10, NumberUtils.max(-5, 0, 10, 5, -10));
    }

    @Test(expected = IllegalArgumentException.class)
    public void testMaxShort_nullArray() {
        NumberUtils.max((short[]) null);
    }

    @Test(expected = IllegalArgumentException.class)
    public void testMaxShort_emptyArray() {
        NumberUtils.max(new short[0]);
    }

    @Test
    public void testMaxShort() {
        assertEquals(
            "max(short[]) failed for array length 1",
            5,
            NumberUtils.max(new short[] { 5 }));

        assertEquals(
            "max(short[]) failed for array length 2",
            9,
            NumberUtils.max(new short[] { 6, 9 }));

        assertEquals(
            "max(short[]) failed for array length 5",
            10,
            NumberUtils.max(new short[] { -10, -5, 0, 5, 10 }));
        assertEquals(10, NumberUtils.max(new short[] { -10, -5, 0, 5, 10 }));
        assertEquals(10, NumberUtils.max(new short[] { -5, 0, 10, 5, -10 }));
    }

    @Test(expected = IllegalArgumentException.class)
    public void testMaxByte_nullArray() {
        NumberUtils.max((byte[]) null);
    }

    @Test(expected = IllegalArgumentException.class)
    public void testMaxByte_emptyArray() {
        NumberUtils.max();
    }

    @Test
    public void testMaxByte() {
        assertEquals(
            "max(byte[]) failed for array length 1",
            5,
            NumberUtils.max(new byte[] { 5 }));

        assertEquals(
            "max(byte[]) failed for array length 2",
            9,
            NumberUtils.max(new byte[] { 6, 9 }));

        assertEquals(
            "max(byte[]) failed for array length 5",
            10,
            NumberUtils.max(new byte[] { -10, -5, 0, 5, 10 }));
        assertEquals(10, NumberUtils.max(new byte[] { -10, -5, 0, 5, 10 }));
        assertEquals(10, NumberUtils.max(new byte[] { -5, 0, 10, 5, -10 }));
    }

    @Test(expected = IllegalArgumentException.class)
    public void testMaxDouble_nullArray() {
        NumberUtils.max((double[]) null);
    }

    @Test(expected = IllegalArgumentException.class)
    public void testMaxDouble_emptyArray() {
        NumberUtils.max(new double[0]);
    }

    @Test
    public void testMaxDouble() {
        final double[] d = null;
        try {
            NumberUtils.max(d);
            fail("No exception was thrown for null input.");
        } catch (final IllegalArgumentException ex) {}

        try {
            NumberUtils.max(new double[0]);
            fail("No exception was thrown for empty input.");
        } catch (final IllegalArgumentException ex) {}

        assertEquals(
            "max(double[]) failed for array length 1",
            5.1f,
            NumberUtils.max(new double[] { 5.1f }),
            0);

        assertEquals(
            "max(double[]) failed for array length 2",
            9.2f,
            NumberUtils.max(new double[] { 6.3f, 9.2f }),
            0);

        assertEquals(
            "max(double[]) failed for float length 5",
            10.4f,
            NumberUtils.max(new double[] { -10.5f, -5.6f, 0, 5.7f, 10.4f }),
            0);
        assertEquals(10, NumberUtils.max(new double[] { -10, -5, 0, 5, 10 }), 0.0001);
        assertEquals(10, NumberUtils.max(new double[] { -5, 0, 10, 5, -10 }), 0.0001);
    }

    @Test(expected = IllegalArgumentException.class)
    public void testMaxFloat_nullArray() {
        NumberUtils.max((float[]) null);
    }

    @Test(expected = IllegalArgumentException.class)
    public void testMaxFloat_emptyArray() {
        NumberUtils.max(new float[0]);
    }

    @Test
    public void testMaxFloat() {
        assertEquals(
            "max(float[]) failed for array length 1",
            5.1f,
            NumberUtils.max(5.1f),
            0);

        assertEquals(
            "max(float[]) failed for array length 2",
            9.2f,
            NumberUtils.max(6.3f, 9.2f),
            0);

        assertEquals(
            "max(float[]) failed for float length 5",
            10.4f,
            NumberUtils.max(-10.5f, -5.6f, 0, 5.7f, 10.4f),
            0);
        assertEquals(10, NumberUtils.max(new float[] { -10, -5, 0, 5, 10 }), 0.0001f);
        assertEquals(10, NumberUtils.max(new float[] { -5, 0, 10, 5, -10 }), 0.0001f);
    }

    @Test
    public void testMinimumLong() {
        assertEquals("minimum(long,long,long) 1 failed", 12345L, NumberUtils.min(12345L, 12345L + 1L, 12345L + 2L));
        assertEquals("minimum(long,long,long) 2 failed", 12345L, NumberUtils.min(12345L + 1L, 12345L, 12345 + 2L));
        assertEquals("minimum(long,long,long) 3 failed", 12345L, NumberUtils.min(12345L + 1L, 12345L + 2L, 12345L));
        assertEquals("minimum(long,long,long) 4 failed", 12345L, NumberUtils.min(12345L + 1L, 12345L, 12345L));
        assertEquals("minimum(long,long,long) 5 failed", 12345L, NumberUtils.min(12345L, 12345L, 12345L));
    }

    @Test
    public void testMinimumInt() {
        assertEquals("minimum(int,int,int) 1 failed", 12345, NumberUtils.min(12345, 12345 + 1, 12345 + 2));
        assertEquals("minimum(int,int,int) 2 failed", 12345, NumberUtils.min(12345 + 1, 12345, 12345 + 2));
        assertEquals("minimum(int,int,int) 3 failed", 12345, NumberUtils.min(12345 + 1, 12345 + 2, 12345));
        assertEquals("minimum(int,int,int) 4 failed", 12345, NumberUtils.min(12345 + 1, 12345, 12345));
        assertEquals("minimum(int,int,int) 5 failed", 12345, NumberUtils.min(12345, 12345, 12345));
    }

    @Test
    public void testMinimumShort() {
        final short low = 1234;
        final short mid = 1234 + 1;
        final short high = 1234 + 2;
        assertEquals("minimum(short,short,short) 1 failed", low, NumberUtils.min(low, mid, high));
        assertEquals("minimum(short,short,short) 1 failed", low, NumberUtils.min(mid, low, high));
        assertEquals("minimum(short,short,short) 1 failed", low, NumberUtils.min(mid, high, low));
        assertEquals("minimum(short,short,short) 1 failed", low, NumberUtils.min(low, mid, low));
    }

    @Test
    public void testMinimumByte() {
        final byte low = 123;
        final byte mid = 123 + 1;
        final byte high = 123 + 2;
        assertEquals("minimum(byte,byte,byte) 1 failed", low, NumberUtils.min(low, mid, high));
        assertEquals("minimum(byte,byte,byte) 1 failed", low, NumberUtils.min(mid, low, high));
        assertEquals("minimum(byte,byte,byte) 1 failed", low, NumberUtils.min(mid, high, low));
        assertEquals("minimum(byte,byte,byte) 1 failed", low, NumberUtils.min(low, mid, low));
    }

    @Test
    public void testMinimumDouble() {
        final double low = 12.3;
        final double mid = 12.3 + 1;
        final double high = 12.3 + 2;
        assertEquals(low, NumberUtils.min(low, mid, high), 0.0001);
        assertEquals(low, NumberUtils.min(mid, low, high), 0.0001);
        assertEquals(low, NumberUtils.min(mid, high, low), 0.0001);
        assertEquals(low, NumberUtils.min(low, mid, low), 0.0001);
        assertEquals(mid, NumberUtils.min(high, mid, high), 0.0001);
    }

    @Test
    public void testMinimumFloat() {
        final float low = 12.3f;
        final float mid = 12.3f + 1;
        final float high = 12.3f + 2;
        assertEquals(low, NumberUtils.min(low, mid, high), 0.0001f);
        assertEquals(low, NumberUtils.min(mid, low, high), 0.0001f);
        assertEquals(low, NumberUtils.min(mid, high, low), 0.0001f);
        assertEquals(low, NumberUtils.min(low, mid, low), 0.0001f);
        assertEquals(mid, NumberUtils.min(high, mid, high), 0.0001f);
    }

    @Test
    public void testMaximumLong() {
        assertEquals("maximum(long,long,long) 1 failed", 12345L, NumberUtils.max(12345L, 12345L - 1L, 12345L - 2L));
        assertEquals("maximum(long,long,long) 2 failed", 12345L, NumberUtils.max(12345L - 1L, 12345L, 12345L - 2L));
        assertEquals("maximum(long,long,long) 3 failed", 12345L, NumberUtils.max(12345L - 1L, 12345L - 2L, 12345L));
        assertEquals("maximum(long,long,long) 4 failed", 12345L, NumberUtils.max(12345L - 1L, 12345L, 12345L));
        assertEquals("maximum(long,long,long) 5 failed", 12345L, NumberUtils.max(12345L, 12345L, 12345L));
    }

    @Test
    public void testMaximumInt() {
        assertEquals("maximum(int,int,int) 1 failed", 12345, NumberUtils.max(12345, 12345 - 1, 12345 - 2));
        assertEquals("maximum(int,int,int) 2 failed", 12345, NumberUtils.max(12345 - 1, 12345, 12345 - 2));
        assertEquals("maximum(int,int,int) 3 failed", 12345, NumberUtils.max(12345 - 1, 12345 - 2, 12345));
        assertEquals("maximum(int,int,int) 4 failed", 12345, NumberUtils.max(12345 - 1, 12345, 12345));
        assertEquals("maximum(int,int,int) 5 failed", 12345, NumberUtils.max(12345, 12345, 12345));
    }

    @Test
    public void testMaximumShort() {
        final short low = 1234;
        final short mid = 1234 + 1;
        final short high = 1234 + 2;
        assertEquals("maximum(short,short,short) 1 failed", high, NumberUtils.max(low, mid, high));
        assertEquals("maximum(short,short,short) 1 failed", high, NumberUtils.max(mid, low, high));
        assertEquals("maximum(short,short,short) 1 failed", high, NumberUtils.max(mid, high, low));
        assertEquals("maximum(short,short,short) 1 failed", high, NumberUtils.max(high, mid, high));
    }

    @Test
    public void testMaximumByte() {
        final byte low = 123;
        final byte mid = 123 + 1;
        final byte high = 123 + 2;
        assertEquals("maximum(byte,byte,byte) 1 failed", high, NumberUtils.max(low, mid, high));
        assertEquals("maximum(byte,byte,byte) 1 failed", high, NumberUtils.max(mid, low, high));
        assertEquals("maximum(byte,byte,byte) 1 failed", high, NumberUtils.max(mid, high, low));
        assertEquals("maximum(byte,byte,byte) 1 failed", high, NumberUtils.max(high, mid, high));
    }

    @Test
    public void testMaximumDouble() {
        final double low = 12.3;
        final double mid = 12.3 + 1;
        final double high = 12.3 + 2;
        assertEquals(high, NumberUtils.max(low, mid, high), 0.0001);
        assertEquals(high, NumberUtils.max(mid, low, high), 0.0001);
        assertEquals(high, NumberUtils.max(mid, high, low), 0.0001);
        assertEquals(mid, NumberUtils.max(low, mid, low), 0.0001);
        assertEquals(high, NumberUtils.max(high, mid, high), 0.0001);
    }

    @Test
    public void testMaximumFloat() {
        final float low = 12.3f;
        final float mid = 12.3f + 1;
        final float high = 12.3f + 2;
        assertEquals(high, NumberUtils.max(low, mid, high), 0.0001f);
        assertEquals(high, NumberUtils.max(mid, low, high), 0.0001f);
        assertEquals(high, NumberUtils.max(mid, high, low), 0.0001f);
        assertEquals(mid, NumberUtils.max(low, mid, low), 0.0001f);
        assertEquals(high, NumberUtils.max(high, mid, high), 0.0001f);
    }

    // Testing JDK against old Lang functionality
    @Test
    public void testCompareDouble() {
        assertTrue(Double.compare(Double.NaN, Double.NaN) == 0);
        assertTrue(Double.compare(Double.NaN, Double.POSITIVE_INFINITY) == +1);
        assertTrue(Double.compare(Double.NaN, Double.MAX_VALUE) == +1);
        assertTrue(Double.compare(Double.NaN, 1.2d) == +1);
        assertTrue(Double.compare(Double.NaN, 0.0d) == +1);
        assertTrue(Double.compare(Double.NaN, -0.0d) == +1);
        assertTrue(Double.compare(Double.NaN, -1.2d) == +1);
        assertTrue(Double.compare(Double.NaN, -Double.MAX_VALUE) == +1);
        assertTrue(Double.compare(Double.NaN, Double.NEGATIVE_INFINITY) == +1);

        assertTrue(Double.compare(Double.POSITIVE_INFINITY, Double.NaN) == -1);
        assertTrue(Double.compare(Double.POSITIVE_INFINITY, Double.POSITIVE_INFINITY) == 0);
        assertTrue(Double.compare(Double.POSITIVE_INFINITY, Double.MAX_VALUE) == +1);
        assertTrue(Double.compare(Double.POSITIVE_INFINITY, 1.2d) == +1);
        assertTrue(Double.compare(Double.POSITIVE_INFINITY, 0.0d) == +1);
        assertTrue(Double.compare(Double.POSITIVE_INFINITY, -0.0d) == +1);
        assertTrue(Double.compare(Double.POSITIVE_INFINITY, -1.2d) == +1);
        assertTrue(Double.compare(Double.POSITIVE_INFINITY, -Double.MAX_VALUE) == +1);
        assertTrue(Double.compare(Double.POSITIVE_INFINITY, Double.NEGATIVE_INFINITY) == +1);

        assertTrue(Double.compare(Double.MAX_VALUE, Double.NaN) == -1);
        assertTrue(Double.compare(Double.MAX_VALUE, Double.POSITIVE_INFINITY) == -1);
        assertTrue(Double.compare(Double.MAX_VALUE, Double.MAX_VALUE) == 0);
        assertTrue(Double.compare(Double.MAX_VALUE, 1.2d) == +1);
        assertTrue(Double.compare(Double.MAX_VALUE, 0.0d) == +1);
        assertTrue(Double.compare(Double.MAX_VALUE, -0.0d) == +1);
        assertTrue(Double.compare(Double.MAX_VALUE, -1.2d) == +1);
        assertTrue(Double.compare(Double.MAX_VALUE, -Double.MAX_VALUE) == +1);
        assertTrue(Double.compare(Double.MAX_VALUE, Double.NEGATIVE_INFINITY) == +1);

        assertTrue(Double.compare(1.2d, Double.NaN) == -1);
        assertTrue(Double.compare(1.2d, Double.POSITIVE_INFINITY) == -1);
        assertTrue(Double.compare(1.2d, Double.MAX_VALUE) == -1);
        assertTrue(Double.compare(1.2d, 1.2d) == 0);
        assertTrue(Double.compare(1.2d, 0.0d) == +1);
        assertTrue(Double.compare(1.2d, -0.0d) == +1);
        assertTrue(Double.compare(1.2d, -1.2d) == +1);
        assertTrue(Double.compare(1.2d, -Double.MAX_VALUE) == +1);
        assertTrue(Double.compare(1.2d, Double.NEGATIVE_INFINITY) == +1);

        assertTrue(Double.compare(0.0d, Double.NaN) == -1);
        assertTrue(Double.compare(0.0d, Double.POSITIVE_INFINITY) == -1);
        assertTrue(Double.compare(0.0d, Double.MAX_VALUE) == -1);
        assertTrue(Double.compare(0.0d, 1.2d) == -1);
        assertTrue(Double.compare(0.0d, 0.0d) == 0);
        assertTrue(Double.compare(0.0d, -0.0d) == +1);
        assertTrue(Double.compare(0.0d, -1.2d) == +1);
        assertTrue(Double.compare(0.0d, -Double.MAX_VALUE) == +1);
        assertTrue(Double.compare(0.0d, Double.NEGATIVE_INFINITY) == +1);

        assertTrue(Double.compare(-0.0d, Double.NaN) == -1);
        assertTrue(Double.compare(-0.0d, Double.POSITIVE_INFINITY) == -1);
        assertTrue(Double.compare(-0.0d, Double.MAX_VALUE) == -1);
        assertTrue(Double.compare(-0.0d, 1.2d) == -1);
        assertTrue(Double.compare(-0.0d, 0.0d) == -1);
        assertTrue(Double.compare(-0.0d, -0.0d) == 0);
        assertTrue(Double.compare(-0.0d, -1.2d) == +1);
        assertTrue(Double.compare(-0.0d, -Double.MAX_VALUE) == +1);
        assertTrue(Double.compare(-0.0d, Double.NEGATIVE_INFINITY) == +1);

        assertTrue(Double.compare(-1.2d, Double.NaN) == -1);
        assertTrue(Double.compare(-1.2d, Double.POSITIVE_INFINITY) == -1);
        assertTrue(Double.compare(-1.2d, Double.MAX_VALUE) == -1);
        assertTrue(Double.compare(-1.2d, 1.2d) == -1);
        assertTrue(Double.compare(-1.2d, 0.0d) == -1);
        assertTrue(Double.compare(-1.2d, -0.0d) == -1);
        assertTrue(Double.compare(-1.2d, -1.2d) == 0);
        assertTrue(Double.compare(-1.2d, -Double.MAX_VALUE) == +1);
        assertTrue(Double.compare(-1.2d, Double.NEGATIVE_INFINITY) == +1);

        assertTrue(Double.compare(-Double.MAX_VALUE, Double.NaN) == -1);
        assertTrue(Double.compare(-Double.MAX_VALUE, Double.POSITIVE_INFINITY) == -1);
        assertTrue(Double.compare(-Double.MAX_VALUE, Double.MAX_VALUE) == -1);
        assertTrue(Double.compare(-Double.MAX_VALUE, 1.2d) == -1);
        assertTrue(Double.compare(-Double.MAX_VALUE, 0.0d) == -1);
        assertTrue(Double.compare(-Double.MAX_VALUE, -0.0d) == -1);
        assertTrue(Double.compare(-Double.MAX_VALUE, -1.2d) == -1);
        assertTrue(Double.compare(-Double.MAX_VALUE, -Double.MAX_VALUE) == 0);
        assertTrue(Double.compare(-Double.MAX_VALUE, Double.NEGATIVE_INFINITY) == +1);

        assertTrue(Double.compare(Double.NEGATIVE_INFINITY, Double.NaN) == -1);
        assertTrue(Double.compare(Double.NEGATIVE_INFINITY, Double.POSITIVE_INFINITY) == -1);
        assertTrue(Double.compare(Double.NEGATIVE_INFINITY, Double.MAX_VALUE) == -1);
        assertTrue(Double.compare(Double.NEGATIVE_INFINITY, 1.2d) == -1);
        assertTrue(Double.compare(Double.NEGATIVE_INFINITY, 0.0d) == -1);
        assertTrue(Double.compare(Double.NEGATIVE_INFINITY, -0.0d) == -1);
        assertTrue(Double.compare(Double.NEGATIVE_INFINITY, -1.2d) == -1);
        assertTrue(Double.compare(Double.NEGATIVE_INFINITY, -Double.MAX_VALUE) == -1);
        assertTrue(Double.compare(Double.NEGATIVE_INFINITY, Double.NEGATIVE_INFINITY) == 0);
    }

    @Test
    public void testCompareFloat() {
        assertTrue(Float.compare(Float.NaN, Float.NaN) == 0);
        assertTrue(Float.compare(Float.NaN, Float.POSITIVE_INFINITY) == +1);
        assertTrue(Float.compare(Float.NaN, Float.MAX_VALUE) == +1);
        assertTrue(Float.compare(Float.NaN, 1.2f) == +1);
        assertTrue(Float.compare(Float.NaN, 0.0f) == +1);
        assertTrue(Float.compare(Float.NaN, -0.0f) == +1);
        assertTrue(Float.compare(Float.NaN, -1.2f) == +1);
        assertTrue(Float.compare(Float.NaN, -Float.MAX_VALUE) == +1);
        assertTrue(Float.compare(Float.NaN, Float.NEGATIVE_INFINITY) == +1);

        assertTrue(Float.compare(Float.POSITIVE_INFINITY, Float.NaN) == -1);
        assertTrue(Float.compare(Float.POSITIVE_INFINITY, Float.POSITIVE_INFINITY) == 0);
        assertTrue(Float.compare(Float.POSITIVE_INFINITY, Float.MAX_VALUE) == +1);
        assertTrue(Float.compare(Float.POSITIVE_INFINITY, 1.2f) == +1);
        assertTrue(Float.compare(Float.POSITIVE_INFINITY, 0.0f) == +1);
        assertTrue(Float.compare(Float.POSITIVE_INFINITY, -0.0f) == +1);
        assertTrue(Float.compare(Float.POSITIVE_INFINITY, -1.2f) == +1);
        assertTrue(Float.compare(Float.POSITIVE_INFINITY, -Float.MAX_VALUE) == +1);
        assertTrue(Float.compare(Float.POSITIVE_INFINITY, Float.NEGATIVE_INFINITY) == +1);

        assertTrue(Float.compare(Float.MAX_VALUE, Float.NaN) == -1);
        assertTrue(Float.compare(Float.MAX_VALUE, Float.POSITIVE_INFINITY) == -1);
        assertTrue(Float.compare(Float.MAX_VALUE, Float.MAX_VALUE) == 0);
        assertTrue(Float.compare(Float.MAX_VALUE, 1.2f) == +1);
        assertTrue(Float.compare(Float.MAX_VALUE, 0.0f) == +1);
        assertTrue(Float.compare(Float.MAX_VALUE, -0.0f) == +1);
        assertTrue(Float.compare(Float.MAX_VALUE, -1.2f) == +1);
        assertTrue(Float.compare(Float.MAX_VALUE, -Float.MAX_VALUE) == +1);
        assertTrue(Float.compare(Float.MAX_VALUE, Float.NEGATIVE_INFINITY) == +1);

        assertTrue(Float.compare(1.2f, Float.NaN) == -1);
        assertTrue(Float.compare(1.2f, Float.POSITIVE_INFINITY) == -1);
        assertTrue(Float.compare(1.2f, Float.MAX_VALUE) == -1);
        assertTrue(Float.compare(1.2f, 1.2f) == 0);
        assertTrue(Float.compare(1.2f, 0.0f) == +1);
        assertTrue(Float.compare(1.2f, -0.0f) == +1);
        assertTrue(Float.compare(1.2f, -1.2f) == +1);
        assertTrue(Float.compare(1.2f, -Float.MAX_VALUE) == +1);
        assertTrue(Float.compare(1.2f, Float.NEGATIVE_INFINITY) == +1);

        assertTrue(Float.compare(0.0f, Float.NaN) == -1);
        assertTrue(Float.compare(0.0f, Float.POSITIVE_INFINITY) == -1);
        assertTrue(Float.compare(0.0f, Float.MAX_VALUE) == -1);
        assertTrue(Float.compare(0.0f, 1.2f) == -1);
        assertTrue(Float.compare(0.0f, 0.0f) == 0);
        assertTrue(Float.compare(0.0f, -0.0f) == +1);
        assertTrue(Float.compare(0.0f, -1.2f) == +1);
        assertTrue(Float.compare(0.0f, -Float.MAX_VALUE) == +1);
        assertTrue(Float.compare(0.0f, Float.NEGATIVE_INFINITY) == +1);

        assertTrue(Float.compare(-0.0f, Float.NaN) == -1);
        assertTrue(Float.compare(-0.0f, Float.POSITIVE_INFINITY) == -1);
        assertTrue(Float.compare(-0.0f, Float.MAX_VALUE) == -1);
        assertTrue(Float.compare(-0.0f, 1.2f) == -1);
        assertTrue(Float.compare(-0.0f, 0.0f) == -1);
        assertTrue(Float.compare(-0.0f, -0.0f) == 0);
        assertTrue(Float.compare(-0.0f, -1.2f) == +1);
        assertTrue(Float.compare(-0.0f, -Float.MAX_VALUE) == +1);
        assertTrue(Float.compare(-0.0f, Float.NEGATIVE_INFINITY) == +1);

        assertTrue(Float.compare(-1.2f, Float.NaN) == -1);
        assertTrue(Float.compare(-1.2f, Float.POSITIVE_INFINITY) == -1);
        assertTrue(Float.compare(-1.2f, Float.MAX_VALUE) == -1);
        assertTrue(Float.compare(-1.2f, 1.2f) == -1);
        assertTrue(Float.compare(-1.2f, 0.0f) == -1);
        assertTrue(Float.compare(-1.2f, -0.0f) == -1);
        assertTrue(Float.compare(-1.2f, -1.2f) == 0);
        assertTrue(Float.compare(-1.2f, -Float.MAX_VALUE) == +1);
        assertTrue(Float.compare(-1.2f, Float.NEGATIVE_INFINITY) == +1);

        assertTrue(Float.compare(-Float.MAX_VALUE, Float.NaN) == -1);
        assertTrue(Float.compare(-Float.MAX_VALUE, Float.POSITIVE_INFINITY) == -1);
        assertTrue(Float.compare(-Float.MAX_VALUE, Float.MAX_VALUE) == -1);
        assertTrue(Float.compare(-Float.MAX_VALUE, 1.2f) == -1);
        assertTrue(Float.compare(-Float.MAX_VALUE, 0.0f) == -1);
        assertTrue(Float.compare(-Float.MAX_VALUE, -0.0f) == -1);
        assertTrue(Float.compare(-Float.MAX_VALUE, -1.2f) == -1);
        assertTrue(Float.compare(-Float.MAX_VALUE, -Float.MAX_VALUE) == 0);
        assertTrue(Float.compare(-Float.MAX_VALUE, Float.NEGATIVE_INFINITY) == +1);

        assertTrue(Float.compare(Float.NEGATIVE_INFINITY, Float.NaN) == -1);
        assertTrue(Float.compare(Float.NEGATIVE_INFINITY, Float.POSITIVE_INFINITY) == -1);
        assertTrue(Float.compare(Float.NEGATIVE_INFINITY, Float.MAX_VALUE) == -1);
        assertTrue(Float.compare(Float.NEGATIVE_INFINITY, 1.2f) == -1);
        assertTrue(Float.compare(Float.NEGATIVE_INFINITY, 0.0f) == -1);
        assertTrue(Float.compare(Float.NEGATIVE_INFINITY, -0.0f) == -1);
        assertTrue(Float.compare(Float.NEGATIVE_INFINITY, -1.2f) == -1);
        assertTrue(Float.compare(Float.NEGATIVE_INFINITY, -Float.MAX_VALUE) == -1);
        assertTrue(Float.compare(Float.NEGATIVE_INFINITY, Float.NEGATIVE_INFINITY) == 0);
    }

    @Test
    public void testIsDigits() {
        assertFalse("isDigits(null) failed", NumberUtils.isDigits(null));
        assertFalse("isDigits('') failed", NumberUtils.isDigits(""));
        assertTrue("isDigits(String) failed", NumberUtils.isDigits("12345"));
        assertFalse("isDigits(String) neg 1 failed", NumberUtils.isDigits("1234.5"));
        assertFalse("isDigits(String) neg 3 failed", NumberUtils.isDigits("1ab"));
        assertFalse("isDigits(String) neg 4 failed", NumberUtils.isDigits("abc"));
    }

    /**
     * Tests isCreatable(String) and tests that createNumber(String) returns
     * a valid number iff isCreatable(String) returns false.
     */
    @Test
    public void testIsCreatable() {
        compareIsCreatableWithCreateNumber("12345", true);
        compareIsCreatableWithCreateNumber("1234.5", true);
        compareIsCreatableWithCreateNumber(".12345", true);
        compareIsCreatableWithCreateNumber("1234E5", true);
        compareIsCreatableWithCreateNumber("1234E+5", true);
        compareIsCreatableWithCreateNumber("1234E-5", true);
        compareIsCreatableWithCreateNumber("123.4E5", true);
        compareIsCreatableWithCreateNumber("-1234", true);
        compareIsCreatableWithCreateNumber("-1234.5", true);
        compareIsCreatableWithCreateNumber("-.12345", true);
        compareIsCreatableWithCreateNumber("-1234E5", true);
        compareIsCreatableWithCreateNumber("0", true);
        compareIsCreatableWithCreateNumber("0.1", true); // LANG-1216
        compareIsCreatableWithCreateNumber("-0", true);
        compareIsCreatableWithCreateNumber("01234", true);
        compareIsCreatableWithCreateNumber("-01234", true);
        compareIsCreatableWithCreateNumber("-0xABC123", true);
        compareIsCreatableWithCreateNumber("-0x0", true);
        compareIsCreatableWithCreateNumber("123.4E21D", true);
        compareIsCreatableWithCreateNumber("-221.23F", true);
        compareIsCreatableWithCreateNumber("22338L", true);

        compareIsCreatableWithCreateNumber(null, false);
        compareIsCreatableWithCreateNumber("", false);
        compareIsCreatableWithCreateNumber(" ", false);
        compareIsCreatableWithCreateNumber("\r\n\t", false);
        compareIsCreatableWithCreateNumber("--2.3", false);
        compareIsCreatableWithCreateNumber(".12.3", false);
        compareIsCreatableWithCreateNumber("-123E", false);
        compareIsCreatableWithCreateNumber("-123E+-212", false);
        compareIsCreatableWithCreateNumber("-123E2.12", false);
        compareIsCreatableWithCreateNumber("0xGF", false);
        compareIsCreatableWithCreateNumber("0xFAE-1", false);
        compareIsCreatableWithCreateNumber(".", false);
        compareIsCreatableWithCreateNumber("-0ABC123", false);
        compareIsCreatableWithCreateNumber("123.4E-D", false);
        compareIsCreatableWithCreateNumber("123.4ED", false);
        compareIsCreatableWithCreateNumber("1234E5l", false);
        compareIsCreatableWithCreateNumber("11a", false);
        compareIsCreatableWithCreateNumber("1a", false);
        compareIsCreatableWithCreateNumber("a", false);
        compareIsCreatableWithCreateNumber("11g", false);
        compareIsCreatableWithCreateNumber("11z", false);
        compareIsCreatableWithCreateNumber("11def", false);
        compareIsCreatableWithCreateNumber("11d11", false);
        compareIsCreatableWithCreateNumber("11 11", false);
        compareIsCreatableWithCreateNumber(" 1111", false);
        compareIsCreatableWithCreateNumber("1111 ", false);

        compareIsCreatableWithCreateNumber("2.", true); // LANG-521
        compareIsCreatableWithCreateNumber("1.1L", false); // LANG-664
    }

    @Test
    public void testLANG971() {
        compareIsCreatableWithCreateNumber("0085", false);
        compareIsCreatableWithCreateNumber("085", false);
        compareIsCreatableWithCreateNumber("08", false);
        compareIsCreatableWithCreateNumber("07", true);
        compareIsCreatableWithCreateNumber("00", true);
    }

    @Test
    public void testLANG992() {
        compareIsCreatableWithCreateNumber("0.0", true);
        compareIsCreatableWithCreateNumber("0.4790", true);
    }

    @Test
    public void testLANG972() {
        compareIsCreatableWithCreateNumber("0xABCD", true);
        compareIsCreatableWithCreateNumber("0XABCD", true);
    }

    @Test
    public void testLANG1252() {
        compareIsCreatableWithCreateNumber("+2", true);
        compareIsCreatableWithCreateNumber("+2.0", true);
    }

    private void compareIsCreatableWithCreateNumber(final String val, final boolean expected) {
        final boolean isValid = NumberUtils.isCreatable(val);
        final boolean canCreate = checkCreateNumber(val);
        if (isValid == expected && canCreate == expected) {
            return;
        }
        fail("Expecting "+ expected + " for isCreatable/createNumber using \"" + val + "\" but got " + isValid + " and " + canCreate);
    }

    /**
     * Tests isCreatable(String) and tests that createNumber(String) returns
     * a valid number iff isCreatable(String) returns false.
     */
    @Test
    public void testIsNumber() {
        compareIsNumberWithCreateNumber("12345", true);
        compareIsNumberWithCreateNumber("1234.5", true);
        compareIsNumberWithCreateNumber(".12345", true);
        compareIsNumberWithCreateNumber("1234E5", true);
        compareIsNumberWithCreateNumber("1234E+5", true);
        compareIsNumberWithCreateNumber("1234E-5", true);
        compareIsNumberWithCreateNumber("123.4E5", true);
        compareIsNumberWithCreateNumber("-1234", true);
        compareIsNumberWithCreateNumber("-1234.5", true);
        compareIsNumberWithCreateNumber("-.12345", true);
        compareIsNumberWithCreateNumber("-0001.12345", true);
        compareIsNumberWithCreateNumber("-000.12345", true);
        compareIsNumberWithCreateNumber("+00.12345", true);
        compareIsNumberWithCreateNumber("+0002.12345", true);
        compareIsNumberWithCreateNumber("-1234E5", true);
        compareIsNumberWithCreateNumber("0", true);
        compareIsNumberWithCreateNumber("-0", true);
        compareIsNumberWithCreateNumber("01234", true);
        compareIsNumberWithCreateNumber("-01234", true);
        compareIsNumberWithCreateNumber("-0xABC123", true);
        compareIsNumberWithCreateNumber("-0x0", true);
        compareIsNumberWithCreateNumber("123.4E21D", true);
        compareIsNumberWithCreateNumber("-221.23F", true);
        compareIsNumberWithCreateNumber("22338L", true);

        compareIsNumberWithCreateNumber(null, false);
        compareIsNumberWithCreateNumber("", false);
        compareIsNumberWithCreateNumber(" ", false);
        compareIsNumberWithCreateNumber("\r\n\t", false);
        compareIsNumberWithCreateNumber("--2.3", false);
<<<<<<< HEAD
        
=======

>>>>>>> 60412131
        compareIsNumberWithCreateNumber(".12.3", false);
        compareIsNumberWithCreateNumber("-123E", false);
        compareIsNumberWithCreateNumber("-123E+-212", false);
        compareIsNumberWithCreateNumber("-123E2.12", false);
        compareIsNumberWithCreateNumber("0xGF", false);
        compareIsNumberWithCreateNumber("0xFAE-1", false);
        compareIsNumberWithCreateNumber(".", false);
        compareIsNumberWithCreateNumber("-0ABC123", false);
        compareIsNumberWithCreateNumber("123.4E-D", false);
        compareIsNumberWithCreateNumber("123.4ED", false);
        compareIsNumberWithCreateNumber("+000E.12345", false);
        compareIsNumberWithCreateNumber("-000E.12345", false);
        compareIsNumberWithCreateNumber("1234E5l", false);
        compareIsNumberWithCreateNumber("11a", false);
        compareIsNumberWithCreateNumber("1a", false);
        compareIsNumberWithCreateNumber("a", false);
        compareIsNumberWithCreateNumber("11g", false);
        compareIsNumberWithCreateNumber("11z", false);
        compareIsNumberWithCreateNumber("11def", false);
        compareIsNumberWithCreateNumber("11d11", false);
        compareIsNumberWithCreateNumber("11 11", false);
        compareIsNumberWithCreateNumber(" 1111", false);
        compareIsNumberWithCreateNumber("1111 ", false);

        compareIsNumberWithCreateNumber("2.", true); // LANG-521
        compareIsNumberWithCreateNumber("1.1L", false); // LANG-664
    }

    @Test
    public void testIsNumberLANG971() {
        compareIsNumberWithCreateNumber("0085", false);
        compareIsNumberWithCreateNumber("085", false);
        compareIsNumberWithCreateNumber("08", false);
        compareIsNumberWithCreateNumber("07", true);
        compareIsNumberWithCreateNumber("00", true);
    }

    @Test
    public void testIsNumberLANG992() {
        compareIsNumberWithCreateNumber("0.0", true);
        compareIsNumberWithCreateNumber("0.4790", true);
    }

    @Test
    public void testIsNumberLANG972() {
        compareIsNumberWithCreateNumber("0xABCD", true);
        compareIsNumberWithCreateNumber("0XABCD", true);
    }

    @Test
    public void testIsNumberLANG1252() {
        compareIsNumberWithCreateNumber("+2", true);
        compareIsNumberWithCreateNumber("+2.0", true);
    }

    private void compareIsNumberWithCreateNumber(final String val, final boolean expected) {
        final boolean isValid = NumberUtils.isCreatable(val);
        final boolean canCreate = checkCreateNumber(val);
        if (isValid == expected && canCreate == expected) {
            return;
        }
        fail("Expecting "+ expected + " for isCreatable/createNumber using \"" + val + "\" but got " + isValid + " and " + canCreate);
    }

    @Test
    public void testIsParsable() {
        assertFalse( NumberUtils.isParsable(null) );
        assertFalse( NumberUtils.isParsable("") );
        assertFalse( NumberUtils.isParsable("0xC1AB") );
        assertFalse( NumberUtils.isParsable("65CBA2") );
        assertFalse( NumberUtils.isParsable("pendro") );
        assertFalse( NumberUtils.isParsable("64,2") );
        assertFalse( NumberUtils.isParsable("64.2.2") );
        assertFalse( NumberUtils.isParsable("64.") );
        assertFalse( NumberUtils.isParsable("64L") );
        assertFalse( NumberUtils.isParsable("-") );
        assertFalse( NumberUtils.isParsable("--2") );
        assertTrue( NumberUtils.isParsable("64.2") );
        assertTrue( NumberUtils.isParsable("64") );
        assertTrue( NumberUtils.isParsable("018") );
        assertTrue( NumberUtils.isParsable(".18") );
        assertTrue( NumberUtils.isParsable("-65") );
        assertTrue( NumberUtils.isParsable("-018") );
        assertTrue( NumberUtils.isParsable("-018.2") );
        assertTrue( NumberUtils.isParsable("-.236") );
    }

    private boolean checkCreateNumber(final String val) {
        try {
            final Object obj = NumberUtils.createNumber(val);
            return obj != null;
        } catch (final NumberFormatException e) {
            return false;
       }
    }

    @SuppressWarnings("cast") // suppress instanceof warning check
    @Test
    public void testConstants() {
        assertTrue(NumberUtils.LONG_ZERO instanceof Long);
        assertTrue(NumberUtils.LONG_ONE instanceof Long);
        assertTrue(NumberUtils.LONG_MINUS_ONE instanceof Long);
        assertTrue(NumberUtils.INTEGER_ZERO instanceof Integer);
        assertTrue(NumberUtils.INTEGER_ONE instanceof Integer);
        assertTrue(NumberUtils.INTEGER_MINUS_ONE instanceof Integer);
        assertTrue(NumberUtils.SHORT_ZERO instanceof Short);
        assertTrue(NumberUtils.SHORT_ONE instanceof Short);
        assertTrue(NumberUtils.SHORT_MINUS_ONE instanceof Short);
        assertTrue(NumberUtils.BYTE_ZERO instanceof Byte);
        assertTrue(NumberUtils.BYTE_ONE instanceof Byte);
        assertTrue(NumberUtils.BYTE_MINUS_ONE instanceof Byte);
        assertTrue(NumberUtils.DOUBLE_ZERO instanceof Double);
        assertTrue(NumberUtils.DOUBLE_ONE instanceof Double);
        assertTrue(NumberUtils.DOUBLE_MINUS_ONE instanceof Double);
        assertTrue(NumberUtils.FLOAT_ZERO instanceof Float);
        assertTrue(NumberUtils.FLOAT_ONE instanceof Float);
        assertTrue(NumberUtils.FLOAT_MINUS_ONE instanceof Float);

        assertTrue(NumberUtils.LONG_ZERO.longValue() == 0);
        assertTrue(NumberUtils.LONG_ONE.longValue() == 1);
        assertTrue(NumberUtils.LONG_MINUS_ONE.longValue() == -1);
        assertTrue(NumberUtils.INTEGER_ZERO.intValue() == 0);
        assertTrue(NumberUtils.INTEGER_ONE.intValue() == 1);
        assertTrue(NumberUtils.INTEGER_MINUS_ONE.intValue() == -1);
        assertTrue(NumberUtils.SHORT_ZERO.shortValue() == 0);
        assertTrue(NumberUtils.SHORT_ONE.shortValue() == 1);
        assertTrue(NumberUtils.SHORT_MINUS_ONE.shortValue() == -1);
        assertTrue(NumberUtils.BYTE_ZERO.byteValue() == 0);
        assertTrue(NumberUtils.BYTE_ONE.byteValue() == 1);
        assertTrue(NumberUtils.BYTE_MINUS_ONE.byteValue() == -1);
        assertTrue(NumberUtils.DOUBLE_ZERO.doubleValue() == 0.0d);
        assertTrue(NumberUtils.DOUBLE_ONE.doubleValue() == 1.0d);
        assertTrue(NumberUtils.DOUBLE_MINUS_ONE.doubleValue() == -1.0d);
        assertTrue(NumberUtils.FLOAT_ZERO.floatValue() == 0.0f);
        assertTrue(NumberUtils.FLOAT_ONE.floatValue() == 1.0f);
        assertTrue(NumberUtils.FLOAT_MINUS_ONE.floatValue() == -1.0f);
    }

    @Test
    public void testLang300() {
        NumberUtils.createNumber("-1l");
        NumberUtils.createNumber("01l");
        NumberUtils.createNumber("1l");
    }

    @Test
    public void testLang381() {
        assertTrue(Double.isNaN(NumberUtils.min(1.2, 2.5, Double.NaN)));
        assertTrue(Double.isNaN(NumberUtils.max(1.2, 2.5, Double.NaN)));
        assertTrue(Float.isNaN(NumberUtils.min(1.2f, 2.5f, Float.NaN)));
        assertTrue(Float.isNaN(NumberUtils.max(1.2f, 2.5f, Float.NaN)));

        final double[] a = new double[] { 1.2, Double.NaN, 3.7, 27.0, 42.0, Double.NaN };
        assertTrue(Double.isNaN(NumberUtils.max(a)));
        assertTrue(Double.isNaN(NumberUtils.min(a)));

        final double[] b = new double[] { Double.NaN, 1.2, Double.NaN, 3.7, 27.0, 42.0, Double.NaN };
        assertTrue(Double.isNaN(NumberUtils.max(b)));
        assertTrue(Double.isNaN(NumberUtils.min(b)));

        final float[] aF = new float[] { 1.2f, Float.NaN, 3.7f, 27.0f, 42.0f, Float.NaN };
        assertTrue(Float.isNaN(NumberUtils.max(aF)));

        final float[] bF = new float[] { Float.NaN, 1.2f, Float.NaN, 3.7f, 27.0f, 42.0f, Float.NaN };
        assertTrue(Float.isNaN(NumberUtils.max(bF)));
    }

    @Test
    public void compareInt() {
        assertTrue(NumberUtils.compare(-3, 0) < 0);
        assertTrue(NumberUtils.compare(113, 113)==0);
        assertTrue(NumberUtils.compare(213, 32) > 0);
    }

    @Test
    public void compareLong() {
        assertTrue(NumberUtils.compare(-3L, 0L) < 0);
        assertTrue(NumberUtils.compare(113L, 113L)==0);
        assertTrue(NumberUtils.compare(213L, 32L) > 0);
    }

    @Test
    public void compareShort() {
        assertTrue(NumberUtils.compare((short)-3, (short)0) < 0);
        assertTrue(NumberUtils.compare((short)113, (short)113)==0);
        assertTrue(NumberUtils.compare((short)213, (short)32) > 0);
    }

    @Test
    public void compareByte() {
        assertTrue(NumberUtils.compare((byte)-3, (byte)0) < 0);
        assertTrue(NumberUtils.compare((byte)113, (byte)113)==0);
        assertTrue(NumberUtils.compare((byte)123, (byte)32) > 0);
    }
}<|MERGE_RESOLUTION|>--- conflicted
+++ resolved
@@ -1391,11 +1391,6 @@
         compareIsNumberWithCreateNumber(" ", false);
         compareIsNumberWithCreateNumber("\r\n\t", false);
         compareIsNumberWithCreateNumber("--2.3", false);
-<<<<<<< HEAD
-        
-=======
-
->>>>>>> 60412131
         compareIsNumberWithCreateNumber(".12.3", false);
         compareIsNumberWithCreateNumber("-123E", false);
         compareIsNumberWithCreateNumber("-123E+-212", false);
