--- conflicted
+++ resolved
@@ -3229,7 +3229,6 @@
         assertNull(StringUtils.toCodePoints(null));
         assertArrayEquals(ArrayUtils.EMPTY_INT_ARRAY, StringUtils.toCodePoints(""));
     }
-<<<<<<< HEAD
     
     @Test
     public void testIsAnagram() throws Exception {
@@ -3246,7 +3245,6 @@
     	assertEquals(null, 2, StringUtils.indexOfAll("Reader", 'e').size());
     	assertNull(StringUtils.indexOfAll("people", null));
     	assertNotEquals(null, 2, StringUtils.indexOfAll("Automatic", 'o').size());
-=======
 
     @Test
     public void testGetDigits() {
@@ -3257,6 +3255,5 @@
         assertEquals("12345", StringUtils.getDigits("123password45"));
         assertEquals("5417543010", StringUtils.getDigits("(541) 754-3010"));
         assertEquals("\u0967\u0968\u0969", StringUtils.getDigits("\u0967\u0968\u0969"));
->>>>>>> 1406f2a4
     }
 }