--- conflicted
+++ resolved
@@ -3090,8 +3090,7 @@
     }
 
     @Test
-<<<<<<< HEAD
-    public void testTruncateToByteLength() {
+    void testTruncateToByteLength() {
         assertNull(StringUtils.truncateToByteLength(null, 0, Charset.defaultCharset()));
         assertEquals("abcdefghij", StringUtils.truncateToByteLength("abcdefghijklmno", 10, Charset.defaultCharset()));
         assertEquals("abcdefghijklmno", StringUtils.truncateToByteLength("abcdefghijklmno", 15, Charset.defaultCharset()));
@@ -3115,10 +3114,7 @@
     }
 
     @Test
-    public void testUnCapitalize() {
-=======
     void testUnCapitalize() {
->>>>>>> 1da70bcb
         assertNull(StringUtils.uncapitalize(null));
 
         assertEquals(FOO_UNCAP, StringUtils.uncapitalize(FOO_CAP), "uncapitalize(String) failed");
