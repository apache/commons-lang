--- conflicted
+++ resolved
@@ -293,7 +293,7 @@
     }
 
     @Test
-    void testApplyFunction() {
+    public void testApplyFunction() {
         final IllegalStateException ise = new IllegalStateException();
         final Testable testable = new Testable(ise);
         Throwable e = assertThrows(IllegalStateException.class, () -> Functions.apply(Testable::testInt, testable));
@@ -318,7 +318,7 @@
     }
 
     @Test
-    void testAsFunction() {
+    public void testAsFunction() {
         final IllegalStateException ise = new IllegalStateException();
         final Testable testable = new Testable(ise);
         final FailableFunction<Throwable, Integer, Throwable> failableFunction = th -> {
@@ -345,61 +345,7 @@
     }
 
     @Test
-    void testAsPredicate() {
-        final IllegalStateException ise = new IllegalStateException();
-        final Testable testable = new Testable(ise);
-        final Functions.FailablePredicate<Throwable, Throwable> failablePredicate = th -> {
-            testable.setThrowable(th);
-            return testable.testBool();
-        };
-        final Predicate<Throwable> predicate = Functions.asPredicate(failablePredicate);
-        Throwable e = assertThrows(IllegalStateException.class, () -> predicate.test(ise));
-        assertSame(ise, e);
-
-        final Error error = new OutOfMemoryError();
-        testable.setThrowable(error);
-        e = assertThrows(OutOfMemoryError.class, () -> predicate.test(error));
-        assertSame(error, e);
-
-        final IOException ioe = new IOException("Unknown I/O error");
-        testable.setThrowable(ioe);
-        e = assertThrows(UncheckedIOException.class, () -> predicate.test(ioe));
-        final Throwable t = e.getCause();
-        assertNotNull(t);
-        assertSame(ioe, t);
-
-        assertEquals(false, predicate.test(null));
-    }
-
-    @Test
-    void testAsBiPredicate() {
-        final IllegalStateException ise = new IllegalStateException();
-        final Testable testable = new Testable(ise);
-        final Functions.FailableBiPredicate<Throwable, Throwable, Throwable> failableBiPredicate = (th1, th2) -> {
-            testable.setThrowable(th1);
-            return testable.testBool();
-        };
-        final BiPredicate<Throwable, Throwable> predicate = Functions.asBiPredicate(failableBiPredicate);
-        Throwable e = assertThrows(IllegalStateException.class, () -> predicate.test(ise, ise));
-        assertSame(ise, e);
-
-        final Error error = new OutOfMemoryError();
-        testable.setThrowable(error);
-        e = assertThrows(OutOfMemoryError.class, () -> predicate.test(error, error));
-        assertSame(error, e);
-
-        final IOException ioe = new IOException("Unknown I/O error");
-        testable.setThrowable(ioe);
-        e = assertThrows(UncheckedIOException.class, () -> predicate.test(ioe, ioe));
-        final Throwable t = e.getCause();
-        assertNotNull(t);
-        assertSame(ioe, t);
-
-        assertEquals(false, predicate.test(null, null));
-    }
-
-    @Test
-    void testApplyBiFunction() {
+    public void testApplyBiFunction() {
         final IllegalStateException ise = new IllegalStateException();
         final Testable testable = new Testable(null);
         Throwable e = assertThrows(IllegalStateException.class, () -> Functions.apply(Testable::testInt, testable, ise));
@@ -421,7 +367,7 @@
     }
 
     @Test
-    void testAsBiFunction() {
+    public void testAsBiFunction() {
         final IllegalStateException ise = new IllegalStateException();
         final Testable testable = new Testable(ise);
         final FailableBiFunction<Testable, Throwable, Integer, Throwable> failableBiFunction = (t, th) -> {
@@ -448,7 +394,7 @@
     }
 
     @Test
-    void testGetFromSupplier() {
+    public void testGetFromSupplier() {
         FailureOnOddInvocations.invocation = 0;
         UndeclaredThrowableException e = assertThrows(UndeclaredThrowableException.class, () ->  Functions.run(FailureOnOddInvocations::new));
         final Throwable cause = e.getCause();
@@ -460,9 +406,6 @@
     }
 
     @Test
-<<<<<<< HEAD
-    void testAsSupplier() {
-=======
     @DisplayName("Test that asPredicate(FailablePredicate) is converted to -> Predicate ")
     public void testAsPredicate() {
         FailureOnOddInvocations.invocation = 0;
@@ -494,7 +437,6 @@
 
     @Test
     public void testAsSupplier() {
->>>>>>> b48d5bf6
         FailureOnOddInvocations.invocation = 0;
         final FailableSupplier<FailureOnOddInvocations, Throwable> failableSupplier = () -> new FailureOnOddInvocations();
         final Supplier<FailureOnOddInvocations> supplier = Functions.asSupplier(failableSupplier);
@@ -508,7 +450,7 @@
     }
 
     @Test
-    void testTryWithResources() {
+    public void testTryWithResources() {
         final CloseableObject co = new CloseableObject();
         final FailableConsumer<Throwable, ? extends Throwable> consumer = co::run;
         final IllegalStateException ise = new IllegalStateException();
