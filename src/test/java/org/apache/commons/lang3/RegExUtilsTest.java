--- conflicted
+++ resolved
@@ -479,34 +479,22 @@
     @Test
     public void testFindMultipleMatchesAsArrayList(){
         Pattern pattern = Pattern.compile("\\d+");
-<<<<<<< HEAD
         List<String> result = utils.findMatchesModifiable("asd 123 fgd 456 zxc", pattern);
-=======
-        List<String> result = utils.findMatchesModifiabale("asd 123 fgd 456 zxc", pattern);
->>>>>>> 68422077
         assertEquals(Arrays.asList("123", "456"), result);
     }
 
     @Test
-    public void testShouldAddElementInFindMatchesModifiabale(){
+    public void testShouldAddElementInFindMatchesModifiable(){
         Pattern pattern = Pattern.compile("\\w+");
-<<<<<<< HEAD
         List<String> result = utils.findMatchesModifiable("asd test 123", pattern);
-=======
-        List<String> result = utils.findMatchesModifiabale("asd test 123", pattern);
->>>>>>> 68422077
         result.add("text");
         assertEquals(Arrays.asList("asd", "test", "123", "text"), result);
     }
 
     @Test
-    public void testShouldRemoveElementInFindMatchesModifiabale(){
+    public void testShouldRemoveElementInFindMatchesModifiable(){
         Pattern pattern = Pattern.compile("\\w+");
-<<<<<<< HEAD
         List<String> result = utils.findMatchesModifiable("asd test 123", pattern);
-=======
-        List<String> result = utils.findMatchesModifiabale("asd test 123", pattern);
->>>>>>> 68422077
         result.remove("123");
         assertEquals(Arrays.asList("asd","test"), result);
     }
@@ -514,43 +502,27 @@
     @Test
     public void testFindNoMatchesAsArrayList() {
         Pattern pattern = Pattern.compile("\\d+");
-<<<<<<< HEAD
         List<String> result = utils.findMatchesModifiable("asd zxc", pattern);
-=======
-        List<String> result = utils.findMatchesModifiabale("asd zxc", pattern);
->>>>>>> 68422077
         assertTrue(result.isEmpty());
     }
 
     @Test
     void testFindMatchesAsArrayListWhenTextIsEmpty() {
         Pattern pattern = Pattern.compile("\\d+");
-<<<<<<< HEAD
         List<String>result = utils.findMatchesModifiable("", pattern);
-=======
-        List<String>result = utils.findMatchesModifiabale("", pattern);
->>>>>>> 68422077
         assertTrue(result.isEmpty());
     }
 
     @Test
     void testFindMatchesAsArrayListWhenTextIsNull() {
         Pattern pattern = Pattern.compile("\\d+");
-<<<<<<< HEAD
         List<String>result = utils.findMatchesModifiable(null, pattern);
-=======
-        List<String>result = utils.findMatchesModifiabale(null, pattern);
->>>>>>> 68422077
         assertTrue(result.isEmpty());
     }
 
     @Test
     void testFindMatchesAsArrayListWhenPatternIsNull(){
-<<<<<<< HEAD
         List<String>result = utils.findMatchesModifiable("asd 123", null);
-=======
-        List<String>result = utils.findMatchesModifiabale("asd 123", null);
->>>>>>> 68422077
         assertTrue(result.isEmpty());
     }
 
