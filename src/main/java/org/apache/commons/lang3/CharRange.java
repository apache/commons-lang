--- conflicted
+++ resolved
@@ -316,12 +316,7 @@
      */
     @Override
     public int hashCode() {
-<<<<<<< HEAD
-        final int result = (start << 16) | (end & 0xFFFF);
-        return result ^ (negated ? 0x00010000 : 0);
-=======
         return Objects.hash(end, negated, start);
->>>>>>> 129ea414
     }
 
     /**
