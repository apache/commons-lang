/*
 * Licensed to the Apache Software Foundation (ASF) under one or more
 * contributor license agreements.  See the NOTICE file distributed with
 * this work for additional information regarding copyright ownership.
 * The ASF licenses this file to You under the Apache License, Version 2.0
 * (the "License"); you may not use this file except in compliance with
 * the License.  You may obtain a copy of the License at
 *
 *      http://www.apache.org/licenses/LICENSE-2.0
 *
 * Unless required by applicable law or agreed to in writing, software
 * distributed under the License is distributed on an "AS IS" BASIS,
 * WITHOUT WARRANTIES OR CONDITIONS OF ANY KIND, either express or implied.
 * See the License for the specific language governing permissions and
 * limitations under the License.
 */
package org.apache.commons.lang3;

import java.lang.reflect.Array;
import java.util.Arrays;
import java.util.BitSet;
import java.util.Comparator;
import java.util.HashMap;
import java.util.Map;
import java.util.Random;

import org.apache.commons.lang3.builder.EqualsBuilder;
import org.apache.commons.lang3.builder.HashCodeBuilder;
import org.apache.commons.lang3.builder.ToStringBuilder;
import org.apache.commons.lang3.builder.ToStringStyle;
import org.apache.commons.lang3.math.NumberUtils;
import org.apache.commons.lang3.mutable.MutableInt;

/**
 * <p>Operations on arrays, primitive arrays (like {@code int[]}) and
 * primitive wrapper arrays (like {@code Integer[]}).
 *
 * <p>This class tries to handle {@code null} input gracefully.
 * An exception will not be thrown for a {@code null}
 * array input. However, an Object array that contains a {@code null}
 * element may throw an exception. Each method documents its behaviour.
 *
 * <p>#ThreadSafe#
 * @since 2.0
 */
public class ArrayUtils {

    /**
     * An empty immutable {@code boolean} array.
     */
    public static final boolean[] EMPTY_BOOLEAN_ARRAY = new boolean[0];

    /**
     * An empty immutable {@code Boolean} array.
     */
    public static final Boolean[] EMPTY_BOOLEAN_OBJECT_ARRAY = new Boolean[0];

    /**
     * An empty immutable {@code byte} array.
     */
    public static final byte[] EMPTY_BYTE_ARRAY = new byte[0];

    /**
     * An empty immutable {@code Byte} array.
     */
    public static final Byte[] EMPTY_BYTE_OBJECT_ARRAY = new Byte[0];

    /**
     * An empty immutable {@code char} array.
     */
    public static final char[] EMPTY_CHAR_ARRAY = new char[0];

    /**
     * An empty immutable {@code Character} array.
     */
    public static final Character[] EMPTY_CHARACTER_OBJECT_ARRAY = new Character[0];

    /**
     * An empty immutable {@code Class} array.
     */
    public static final Class<?>[] EMPTY_CLASS_ARRAY = new Class[0];

    /**
     * An empty immutable {@code double} array.
     */
    public static final double[] EMPTY_DOUBLE_ARRAY = new double[0];

    /**
     * An empty immutable {@code Double} array.
     */
    public static final Double[] EMPTY_DOUBLE_OBJECT_ARRAY = new Double[0];

    /**
     * An empty immutable {@code float} array.
     */
    public static final float[] EMPTY_FLOAT_ARRAY = new float[0];

    /**
     * An empty immutable {@code Float} array.
     */
    public static final Float[] EMPTY_FLOAT_OBJECT_ARRAY = new Float[0];

    /**
     * An empty immutable {@code int} array.
     */
    public static final int[] EMPTY_INT_ARRAY = new int[0];

    /**
     * An empty immutable {@code Integer} array.
     */
    public static final Integer[] EMPTY_INTEGER_OBJECT_ARRAY = new Integer[0];

    /**
     * An empty immutable {@code long} array.
     */
    public static final long[] EMPTY_LONG_ARRAY = new long[0];

    /**
     * An empty immutable {@code Long} array.
     */
    public static final Long[] EMPTY_LONG_OBJECT_ARRAY = new Long[0];

    /**
     * An empty immutable {@code Object} array.
     */
    public static final Object[] EMPTY_OBJECT_ARRAY = new Object[0];

    /**
     * An empty immutable {@code short} array.
     */
    public static final short[] EMPTY_SHORT_ARRAY = new short[0];

    /**
     * An empty immutable {@code Short} array.
     */
    public static final Short[] EMPTY_SHORT_OBJECT_ARRAY = new Short[0];

    /**
     * An empty immutable {@code String} array.
     */
    public static final String[] EMPTY_STRING_ARRAY = new String[0];

    /**
     * The index value when an element is not found in a list or array: {@code -1}.
     * This value is returned by methods in this class and can also be used in comparisons with values returned by
     * various method from {@link java.util.List}.
     */
    public static final int INDEX_NOT_FOUND = -1;

    /**
     * <p>Copies the given array and adds the given element at the end of the new array.
     *
     * <p>The new array contains the same elements of the input
     * array plus the given element in the last position. The component type of
     * the new array is the same as that of the input array.
     *
     * <p>If the input array is {@code null}, a new one element array is returned
     *  whose component type is the same as the element.
     *
     * <pre>
     * ArrayUtils.add(null, true)          = [true]
     * ArrayUtils.add([true], false)       = [true, false]
     * ArrayUtils.add([true, false], true) = [true, false, true]
     * </pre>
     *
     * @param array  the array to copy and add the element to, may be {@code null}
     * @param element  the object to add at the last index of the new array
     * @return A new array containing the existing elements plus the new element
     * @since 2.1
     */
    public static boolean[] add(final boolean[] array, final boolean element) {
        final boolean[] newArray = (boolean[]) copyArrayGrow1(array, Boolean.TYPE);
        newArray[newArray.length - 1] = element;
        return newArray;
    }


    // NOTE: Cannot use {@code} to enclose text which includes {}, but <code></code> is OK


    /**
     * <p>Inserts the specified element at the specified position in the array.
     * Shifts the element currently at that position (if any) and any subsequent
     * elements to the right (adds one to their indices).
     *
     * <p>This method returns a new array with the same elements of the input
     * array plus the given element on the specified position. The component
     * type of the returned array is always the same as that of the input
     * array.
     *
     * <p>If the input array is {@code null}, a new one element array is returned
     *  whose component type is the same as the element.
     *
     * <pre>
     * ArrayUtils.add(null, 0, true)          = [true]
     * ArrayUtils.add([true], 0, false)       = [false, true]
     * ArrayUtils.add([false], 1, true)       = [false, true]
     * ArrayUtils.add([true, false], 1, true) = [true, true, false]
     * </pre>
     *
     * @param array  the array to add the element to, may be {@code null}
     * @param index  the position of the new object
     * @param element  the object to add
     * @return A new array containing the existing elements and the new element
     * @throws IndexOutOfBoundsException if the index is out of range (index &lt; 0 || index &gt; array.length).
     * @deprecated this method has been superseded by {@link #insert(int, boolean[], boolean...)} and
     * may be removed in a future release. Please note the handling of {@code null} input arrays differs
     * in the new method: inserting {@code X} into a {@code null} array results in {@code null} not {@code X}.
     */
    @Deprecated
    public static boolean[] add(final boolean[] array, final int index, final boolean element) {
        return (boolean[]) add(array, index, Boolean.valueOf(element), Boolean.TYPE);
    }

    /**
     * <p>Copies the given array and adds the given element at the end of the new array.
     *
     * <p>The new array contains the same elements of the input
     * array plus the given element in the last position. The component type of
     * the new array is the same as that of the input array.
     *
     * <p>If the input array is {@code null}, a new one element array is returned
     *  whose component type is the same as the element.
     *
     * <pre>
     * ArrayUtils.add(null, 0)   = [0]
     * ArrayUtils.add([1], 0)    = [1, 0]
     * ArrayUtils.add([1, 0], 1) = [1, 0, 1]
     * </pre>
     *
     * @param array  the array to copy and add the element to, may be {@code null}
     * @param element  the object to add at the last index of the new array
     * @return A new array containing the existing elements plus the new element
     * @since 2.1
     */
    public static byte[] add(final byte[] array, final byte element) {
        final byte[] newArray = (byte[]) copyArrayGrow1(array, Byte.TYPE);
        newArray[newArray.length - 1] = element;
        return newArray;
    }

    /**
     * <p>Inserts the specified element at the specified position in the array.
     * Shifts the element currently at that position (if any) and any subsequent
     * elements to the right (adds one to their indices).
     *
     * <p>This method returns a new array with the same elements of the input
     * array plus the given element on the specified position. The component
     * type of the returned array is always the same as that of the input
     * array.
     *
     * <p>If the input array is {@code null}, a new one element array is returned
     *  whose component type is the same as the element.
     *
     * <pre>
     * ArrayUtils.add([1], 0, 2)         = [2, 1]
     * ArrayUtils.add([2, 6], 2, 3)      = [2, 6, 3]
     * ArrayUtils.add([2, 6], 0, 1)      = [1, 2, 6]
     * ArrayUtils.add([2, 6, 3], 2, 1)   = [2, 6, 1, 3]
     * </pre>
     *
     * @param array  the array to add the element to, may be {@code null}
     * @param index  the position of the new object
     * @param element  the object to add
     * @return A new array containing the existing elements and the new element
     * @throws IndexOutOfBoundsException if the index is out of range
     * (index &lt; 0 || index &gt; array.length).
     * @deprecated this method has been superseded by {@link #insert(int, byte[], byte...)} and
     * may be removed in a future release. Please note the handling of {@code null} input arrays differs
     * in the new method: inserting {@code X} into a {@code null} array results in {@code null} not {@code X}.
     */
    @Deprecated
    public static byte[] add(final byte[] array, final int index, final byte element) {
        return (byte[]) add(array, index, Byte.valueOf(element), Byte.TYPE);
    }

    /**
     * <p>Copies the given array and adds the given element at the end of the new array.
     *
     * <p>The new array contains the same elements of the input
     * array plus the given element in the last position. The component type of
     * the new array is the same as that of the input array.
     *
     * <p>If the input array is {@code null}, a new one element array is returned
     *  whose component type is the same as the element.
     *
     * <pre>
     * ArrayUtils.add(null, '0')       = ['0']
     * ArrayUtils.add(['1'], '0')      = ['1', '0']
     * ArrayUtils.add(['1', '0'], '1') = ['1', '0', '1']
     * </pre>
     *
     * @param array  the array to copy and add the element to, may be {@code null}
     * @param element  the object to add at the last index of the new array
     * @return A new array containing the existing elements plus the new element
     * @since 2.1
     */
    public static char[] add(final char[] array, final char element) {
        final char[] newArray = (char[]) copyArrayGrow1(array, Character.TYPE);
        newArray[newArray.length - 1] = element;
        return newArray;
    }

    /**
     * <p>Inserts the specified element at the specified position in the array.
     * Shifts the element currently at that position (if any) and any subsequent
     * elements to the right (adds one to their indices).
     *
     * <p>This method returns a new array with the same elements of the input
     * array plus the given element on the specified position. The component
     * type of the returned array is always the same as that of the input
     * array.
     *
     * <p>If the input array is {@code null}, a new one element array is returned
     *  whose component type is the same as the element.
     *
     * <pre>
     * ArrayUtils.add(null, 0, 'a')            = ['a']
     * ArrayUtils.add(['a'], 0, 'b')           = ['b', 'a']
     * ArrayUtils.add(['a', 'b'], 0, 'c')      = ['c', 'a', 'b']
     * ArrayUtils.add(['a', 'b'], 1, 'k')      = ['a', 'k', 'b']
     * ArrayUtils.add(['a', 'b', 'c'], 1, 't') = ['a', 't', 'b', 'c']
     * </pre>
     *
     * @param array  the array to add the element to, may be {@code null}
     * @param index  the position of the new object
     * @param element  the object to add
     * @return A new array containing the existing elements and the new element
     * @throws IndexOutOfBoundsException if the index is out of range
     * (index &lt; 0 || index &gt; array.length).
     * @deprecated this method has been superseded by {@link #insert(int, char[], char...)} and
     * may be removed in a future release. Please note the handling of {@code null} input arrays differs
     * in the new method: inserting {@code X} into a {@code null} array results in {@code null} not {@code X}.
     */
    @Deprecated
    public static char[] add(final char[] array, final int index, final char element) {
        return (char[]) add(array, index, Character.valueOf(element), Character.TYPE);
    }

    /**
     * <p>Copies the given array and adds the given element at the end of the new array.
     *
     * <p>The new array contains the same elements of the input
     * array plus the given element in the last position. The component type of
     * the new array is the same as that of the input array.
     *
     * <p>If the input array is {@code null}, a new one element array is returned
     *  whose component type is the same as the element.
     *
     * <pre>
     * ArrayUtils.add(null, 0)   = [0]
     * ArrayUtils.add([1], 0)    = [1, 0]
     * ArrayUtils.add([1, 0], 1) = [1, 0, 1]
     * </pre>
     *
     * @param array  the array to copy and add the element to, may be {@code null}
     * @param element  the object to add at the last index of the new array
     * @return A new array containing the existing elements plus the new element
     * @since 2.1
     */
    public static double[] add(final double[] array, final double element) {
        final double[] newArray = (double[]) copyArrayGrow1(array, Double.TYPE);
        newArray[newArray.length - 1] = element;
        return newArray;
    }

    /**
     * <p>Inserts the specified element at the specified position in the array.
     * Shifts the element currently at that position (if any) and any subsequent
     * elements to the right (adds one to their indices).
     *
     * <p>This method returns a new array with the same elements of the input
     * array plus the given element on the specified position. The component
     * type of the returned array is always the same as that of the input
     * array.
     *
     * <p>If the input array is {@code null}, a new one element array is returned
     *  whose component type is the same as the element.
     *
     * <pre>
     * ArrayUtils.add([1.1], 0, 2.2)              = [2.2, 1.1]
     * ArrayUtils.add([2.3, 6.4], 2, 10.5)        = [2.3, 6.4, 10.5]
     * ArrayUtils.add([2.6, 6.7], 0, -4.8)        = [-4.8, 2.6, 6.7]
     * ArrayUtils.add([2.9, 6.0, 0.3], 2, 1.0)    = [2.9, 6.0, 1.0, 0.3]
     * </pre>
     *
     * @param array  the array to add the element to, may be {@code null}
     * @param index  the position of the new object
     * @param element  the object to add
     * @return A new array containing the existing elements and the new element
     * @throws IndexOutOfBoundsException if the index is out of range
     * (index &lt; 0 || index &gt; array.length).
     * @deprecated this method has been superseded by {@link #insert(int, double[], double...)} and
     * may be removed in a future release. Please note the handling of {@code null} input arrays differs
     * in the new method: inserting {@code X} into a {@code null} array results in {@code null} not {@code X}.
     */
    @Deprecated
    public static double[] add(final double[] array, final int index, final double element) {
        return (double[]) add(array, index, Double.valueOf(element), Double.TYPE);
    }

    /**
     * <p>Copies the given array and adds the given element at the end of the new array.
     *
     * <p>The new array contains the same elements of the input
     * array plus the given element in the last position. The component type of
     * the new array is the same as that of the input array.
     *
     * <p>If the input array is {@code null}, a new one element array is returned
     *  whose component type is the same as the element.
     *
     * <pre>
     * ArrayUtils.add(null, 0)   = [0]
     * ArrayUtils.add([1], 0)    = [1, 0]
     * ArrayUtils.add([1, 0], 1) = [1, 0, 1]
     * </pre>
     *
     * @param array  the array to copy and add the element to, may be {@code null}
     * @param element  the object to add at the last index of the new array
     * @return A new array containing the existing elements plus the new element
     * @since 2.1
     */
    public static float[] add(final float[] array, final float element) {
        final float[] newArray = (float[]) copyArrayGrow1(array, Float.TYPE);
        newArray[newArray.length - 1] = element;
        return newArray;
    }

    /**
     * <p>Inserts the specified element at the specified position in the array.
     * Shifts the element currently at that position (if any) and any subsequent
     * elements to the right (adds one to their indices).
     *
     * <p>This method returns a new array with the same elements of the input
     * array plus the given element on the specified position. The component
     * type of the returned array is always the same as that of the input
     * array.
     *
     * <p>If the input array is {@code null}, a new one element array is returned
     *  whose component type is the same as the element.
     *
     * <pre>
     * ArrayUtils.add([1.1f], 0, 2.2f)               = [2.2f, 1.1f]
     * ArrayUtils.add([2.3f, 6.4f], 2, 10.5f)        = [2.3f, 6.4f, 10.5f]
     * ArrayUtils.add([2.6f, 6.7f], 0, -4.8f)        = [-4.8f, 2.6f, 6.7f]
     * ArrayUtils.add([2.9f, 6.0f, 0.3f], 2, 1.0f)   = [2.9f, 6.0f, 1.0f, 0.3f]
     * </pre>
     *
     * @param array  the array to add the element to, may be {@code null}
     * @param index  the position of the new object
     * @param element  the object to add
     * @return A new array containing the existing elements and the new element
     * @throws IndexOutOfBoundsException if the index is out of range
     * (index &lt; 0 || index &gt; array.length).
     * @deprecated this method has been superseded by {@link #insert(int, float[], float...)} and
     * may be removed in a future release. Please note the handling of {@code null} input arrays differs
     * in the new method: inserting {@code X} into a {@code null} array results in {@code null} not {@code X}.
     */
    @Deprecated
    public static float[] add(final float[] array, final int index, final float element) {
        return (float[]) add(array, index, Float.valueOf(element), Float.TYPE);
    }

    /**
     * <p>Copies the given array and adds the given element at the end of the new array.
     *
     * <p>The new array contains the same elements of the input
     * array plus the given element in the last position. The component type of
     * the new array is the same as that of the input array.
     *
     * <p>If the input array is {@code null}, a new one element array is returned
     *  whose component type is the same as the element.
     *
     * <pre>
     * ArrayUtils.add(null, 0)   = [0]
     * ArrayUtils.add([1], 0)    = [1, 0]
     * ArrayUtils.add([1, 0], 1) = [1, 0, 1]
     * </pre>
     *
     * @param array  the array to copy and add the element to, may be {@code null}
     * @param element  the object to add at the last index of the new array
     * @return A new array containing the existing elements plus the new element
     * @since 2.1
     */
    public static int[] add(final int[] array, final int element) {
        final int[] newArray = (int[]) copyArrayGrow1(array, Integer.TYPE);
        newArray[newArray.length - 1] = element;
        return newArray;
    }

    /**
     * <p>Inserts the specified element at the specified position in the array.
     * Shifts the element currently at that position (if any) and any subsequent
     * elements to the right (adds one to their indices).
     *
     * <p>This method returns a new array with the same elements of the input
     * array plus the given element on the specified position. The component
     * type of the returned array is always the same as that of the input
     * array.
     *
     * <p>If the input array is {@code null}, a new one element array is returned
     *  whose component type is the same as the element.
     *
     * <pre>
     * ArrayUtils.add([1], 0, 2)         = [2, 1]
     * ArrayUtils.add([2, 6], 2, 10)     = [2, 6, 10]
     * ArrayUtils.add([2, 6], 0, -4)     = [-4, 2, 6]
     * ArrayUtils.add([2, 6, 3], 2, 1)   = [2, 6, 1, 3]
     * </pre>
     *
     * @param array  the array to add the element to, may be {@code null}
     * @param index  the position of the new object
     * @param element  the object to add
     * @return A new array containing the existing elements and the new element
     * @throws IndexOutOfBoundsException if the index is out of range
     * (index &lt; 0 || index &gt; array.length).
     * @deprecated this method has been superseded by {@link #insert(int, int[], int...)} and
     * may be removed in a future release. Please note the handling of {@code null} input arrays differs
     * in the new method: inserting {@code X} into a {@code null} array results in {@code null} not {@code X}.
     */
    @Deprecated
    public static int[] add(final int[] array, final int index, final int element) {
        return (int[]) add(array, index, Integer.valueOf(element), Integer.TYPE);
    }

    /**
     * <p>Inserts the specified element at the specified position in the array.
     * Shifts the element currently at that position (if any) and any subsequent
     * elements to the right (adds one to their indices).
     *
     * <p>This method returns a new array with the same elements of the input
     * array plus the given element on the specified position. The component
     * type of the returned array is always the same as that of the input
     * array.
     *
     * <p>If the input array is {@code null}, a new one element array is returned
     *  whose component type is the same as the element.
     *
     * <pre>
     * ArrayUtils.add([1L], 0, 2L)           = [2L, 1L]
     * ArrayUtils.add([2L, 6L], 2, 10L)      = [2L, 6L, 10L]
     * ArrayUtils.add([2L, 6L], 0, -4L)      = [-4L, 2L, 6L]
     * ArrayUtils.add([2L, 6L, 3L], 2, 1L)   = [2L, 6L, 1L, 3L]
     * </pre>
     *
     * @param array  the array to add the element to, may be {@code null}
     * @param index  the position of the new object
     * @param element  the object to add
     * @return A new array containing the existing elements and the new element
     * @throws IndexOutOfBoundsException if the index is out of range
     * (index &lt; 0 || index &gt; array.length).
     * @deprecated this method has been superseded by {@link #insert(int, long[], long...)} and
     * may be removed in a future release. Please note the handling of {@code null} input arrays differs
     * in the new method: inserting {@code X} into a {@code null} array results in {@code null} not {@code X}.
     */
    @Deprecated
    public static long[] add(final long[] array, final int index, final long element) {
        return (long[]) add(array, index, Long.valueOf(element), Long.TYPE);
    }

    /**
     * <p>Copies the given array and adds the given element at the end of the new array.
     *
     * <p>The new array contains the same elements of the input
     * array plus the given element in the last position. The component type of
     * the new array is the same as that of the input array.
     *
     * <p>If the input array is {@code null}, a new one element array is returned
     *  whose component type is the same as the element.
     *
     * <pre>
     * ArrayUtils.add(null, 0)   = [0]
     * ArrayUtils.add([1], 0)    = [1, 0]
     * ArrayUtils.add([1, 0], 1) = [1, 0, 1]
     * </pre>
     *
     * @param array  the array to copy and add the element to, may be {@code null}
     * @param element  the object to add at the last index of the new array
     * @return A new array containing the existing elements plus the new element
     * @since 2.1
     */
    public static long[] add(final long[] array, final long element) {
        final long[] newArray = (long[]) copyArrayGrow1(array, Long.TYPE);
        newArray[newArray.length - 1] = element;
        return newArray;
    }

    /**
     * Underlying implementation of add(array, index, element) methods.
     * The last parameter is the class, which may not equal element.getClass
     * for primitives.
     *
     * @param array  the array to add the element to, may be {@code null}
     * @param index  the position of the new object
     * @param element  the object to add
     * @param clss the type of the element being added
     * @return A new array containing the existing elements and the new element
     */
    private static Object add(final Object array, final int index, final Object element, final Class<?> clss) {
        if (array == null) {
            if (index != 0) {
                throw new IndexOutOfBoundsException("Index: " + index + ", Length: 0");
            }
            final Object joinedArray = Array.newInstance(clss, 1);
            Array.set(joinedArray, 0, element);
            return joinedArray;
        }
        final int length = Array.getLength(array);
        if (index > length || index < 0) {
            throw new IndexOutOfBoundsException("Index: " + index + ", Length: " + length);
        }
        final Object result = Array.newInstance(clss, length + 1);
        System.arraycopy(array, 0, result, 0, index);
        Array.set(result, index, element);
        if (index < length) {
            System.arraycopy(array, index, result, index + 1, length - index);
        }
        return result;
    }

    /**
     * <p>Inserts the specified element at the specified position in the array.
     * Shifts the element currently at that position (if any) and any subsequent
     * elements to the right (adds one to their indices).
     *
     * <p>This method returns a new array with the same elements of the input
     * array plus the given element on the specified position. The component
     * type of the returned array is always the same as that of the input
     * array.
     *
     * <p>If the input array is {@code null}, a new one element array is returned
     *  whose component type is the same as the element.
     *
     * <pre>
     * ArrayUtils.add([1], 0, 2)         = [2, 1]
     * ArrayUtils.add([2, 6], 2, 10)     = [2, 6, 10]
     * ArrayUtils.add([2, 6], 0, -4)     = [-4, 2, 6]
     * ArrayUtils.add([2, 6, 3], 2, 1)   = [2, 6, 1, 3]
     * </pre>
     *
     * @param array  the array to add the element to, may be {@code null}
     * @param index  the position of the new object
     * @param element  the object to add
     * @return A new array containing the existing elements and the new element
     * @throws IndexOutOfBoundsException if the index is out of range
     * (index &lt; 0 || index &gt; array.length).
     * @deprecated this method has been superseded by {@link #insert(int, short[], short...)} and
     * may be removed in a future release. Please note the handling of {@code null} input arrays differs
     * in the new method: inserting {@code X} into a {@code null} array results in {@code null} not {@code X}.
     */
    @Deprecated
    public static short[] add(final short[] array, final int index, final short element) {
        return (short[]) add(array, index, Short.valueOf(element), Short.TYPE);
    }

    /**
     * <p>Copies the given array and adds the given element at the end of the new array.
     *
     * <p>The new array contains the same elements of the input
     * array plus the given element in the last position. The component type of
     * the new array is the same as that of the input array.
     *
     * <p>If the input array is {@code null}, a new one element array is returned
     *  whose component type is the same as the element.
     *
     * <pre>
     * ArrayUtils.add(null, 0)   = [0]
     * ArrayUtils.add([1], 0)    = [1, 0]
     * ArrayUtils.add([1, 0], 1) = [1, 0, 1]
     * </pre>
     *
     * @param array  the array to copy and add the element to, may be {@code null}
     * @param element  the object to add at the last index of the new array
     * @return A new array containing the existing elements plus the new element
     * @since 2.1
     */
    public static short[] add(final short[] array, final short element) {
        final short[] newArray = (short[]) copyArrayGrow1(array, Short.TYPE);
        newArray[newArray.length - 1] = element;
        return newArray;
    }


    /**
     * <p>Inserts the specified element at the specified position in the array.
     * Shifts the element currently at that position (if any) and any subsequent
     * elements to the right (adds one to their indices).
     *
     * <p>This method returns a new array with the same elements of the input
     * array plus the given element on the specified position. The component
     * type of the returned array is always the same as that of the input
     * array.
     *
     * <p>If the input array is {@code null}, a new one element array is returned
     *  whose component type is the same as the element.
     *
     * <pre>
     * ArrayUtils.add(null, 0, null)      = IllegalArgumentException
     * ArrayUtils.add(null, 0, "a")       = ["a"]
     * ArrayUtils.add(["a"], 1, null)     = ["a", null]
     * ArrayUtils.add(["a"], 1, "b")      = ["a", "b"]
     * ArrayUtils.add(["a", "b"], 3, "c") = ["a", "b", "c"]
     * </pre>
     *
     * @param <T> the component type of the array
     * @param array  the array to add the element to, may be {@code null}
     * @param index  the position of the new object
     * @param element  the object to add
     * @return A new array containing the existing elements and the new element
     * @throws IndexOutOfBoundsException if the index is out of range (index &lt; 0 || index &gt; array.length).
     * @throws IllegalArgumentException if both array and element are null
     * @deprecated this method has been superseded by {@link #insert(int, Object[], Object...) insert(int, T[], T...)} and
     * may be removed in a future release. Please note the handling of {@code null} input arrays differs
     * in the new method: inserting {@code X} into a {@code null} array results in {@code null} not {@code X}.
     */
    @Deprecated
    public static <T> T[] add(final T[] array, final int index, final T element) {
        Class<?> clss = null;
        if (array != null) {
            clss = array.getClass().getComponentType();
        } else if (element != null) {
            clss = element.getClass();
        } else {
            throw new IllegalArgumentException("Array and element cannot both be null");
        }
        @SuppressWarnings("unchecked") // the add method creates an array of type clss, which is type T
        final T[] newArray = (T[]) add(array, index, element, clss);
        return newArray;
    }

    /**
     * <p>Copies the given array and adds the given element at the end of the new array.
     *
     * <p>The new array contains the same elements of the input
     * array plus the given element in the last position. The component type of
     * the new array is the same as that of the input array.
     *
     * <p>If the input array is {@code null}, a new one element array is returned
     *  whose component type is the same as the element, unless the element itself is null,
     *  in which case the return type is Object[]
     *
     * <pre>
     * ArrayUtils.add(null, null)      = IllegalArgumentException
     * ArrayUtils.add(null, "a")       = ["a"]
     * ArrayUtils.add(["a"], null)     = ["a", null]
     * ArrayUtils.add(["a"], "b")      = ["a", "b"]
     * ArrayUtils.add(["a", "b"], "c") = ["a", "b", "c"]
     * </pre>
     *
     * @param <T> the component type of the array
     * @param array  the array to "add" the element to, may be {@code null}
     * @param element  the object to add, may be {@code null}
     * @return A new array containing the existing elements plus the new element
     * The returned array type will be that of the input array (unless null),
     * in which case it will have the same type as the element.
     * If both are null, an IllegalArgumentException is thrown
     * @since 2.1
     * @throws IllegalArgumentException if both arguments are null
     */
    public static <T> T[] add(final T[] array, final T element) {
        Class<?> type;
        if (array != null) {
            type = array.getClass().getComponentType();
        } else if (element != null) {
            type = element.getClass();
        } else {
            throw new IllegalArgumentException("Arguments cannot both be null");
        }
        @SuppressWarnings("unchecked") // type must be T
        final
        T[] newArray = (T[]) copyArrayGrow1(array, type);
        newArray[newArray.length - 1] = element;
        return newArray;
    }

    /**
     * <p>Adds all the elements of the given arrays into a new array.
     * <p>The new array contains all of the element of {@code array1} followed
     * by all of the elements {@code array2}. When an array is returned, it is always
     * a new array.
     *
     * <pre>
     * ArrayUtils.addAll(array1, null)   = cloned copy of array1
     * ArrayUtils.addAll(null, array2)   = cloned copy of array2
     * ArrayUtils.addAll([], [])         = []
     * </pre>
     *
     * @param array1  the first array whose elements are added to the new array.
     * @param array2  the second array whose elements are added to the new array.
     * @return The new boolean[] array.
     * @since 2.1
     */
    public static boolean[] addAll(final boolean[] array1, final boolean... array2) {
        if (array1 == null) {
            return clone(array2);
        } else if (array2 == null) {
            return clone(array1);
        }
        final boolean[] joinedArray = new boolean[array1.length + array2.length];
        System.arraycopy(array1, 0, joinedArray, 0, array1.length);
        System.arraycopy(array2, 0, joinedArray, array1.length, array2.length);
        return joinedArray;
    }

    /**
     * <p>Adds all the elements of the given arrays into a new array.
     * <p>The new array contains all of the element of {@code array1} followed
     * by all of the elements {@code array2}. When an array is returned, it is always
     * a new array.
     *
     * <pre>
     * ArrayUtils.addAll(array1, null)   = cloned copy of array1
     * ArrayUtils.addAll(null, array2)   = cloned copy of array2
     * ArrayUtils.addAll([], [])         = []
     * </pre>
     *
     * @param array1  the first array whose elements are added to the new array.
     * @param array2  the second array whose elements are added to the new array.
     * @return The new byte[] array.
     * @since 2.1
     */
    public static byte[] addAll(final byte[] array1, final byte... array2) {
        if (array1 == null) {
            return clone(array2);
        } else if (array2 == null) {
            return clone(array1);
        }
        final byte[] joinedArray = new byte[array1.length + array2.length];
        System.arraycopy(array1, 0, joinedArray, 0, array1.length);
        System.arraycopy(array2, 0, joinedArray, array1.length, array2.length);
        return joinedArray;
    }

    /**
     * <p>Adds all the elements of the given arrays into a new array.
     * <p>The new array contains all of the element of {@code array1} followed
     * by all of the elements {@code array2}. When an array is returned, it is always
     * a new array.
     *
     * <pre>
     * ArrayUtils.addAll(array1, null)   = cloned copy of array1
     * ArrayUtils.addAll(null, array2)   = cloned copy of array2
     * ArrayUtils.addAll([], [])         = []
     * </pre>
     *
     * @param array1  the first array whose elements are added to the new array.
     * @param array2  the second array whose elements are added to the new array.
     * @return The new char[] array.
     * @since 2.1
     */
    public static char[] addAll(final char[] array1, final char... array2) {
        if (array1 == null) {
            return clone(array2);
        } else if (array2 == null) {
            return clone(array1);
        }
        final char[] joinedArray = new char[array1.length + array2.length];
        System.arraycopy(array1, 0, joinedArray, 0, array1.length);
        System.arraycopy(array2, 0, joinedArray, array1.length, array2.length);
        return joinedArray;
    }

    /**
     * <p>Adds all the elements of the given arrays into a new array.
     * <p>The new array contains all of the element of {@code array1} followed
     * by all of the elements {@code array2}. When an array is returned, it is always
     * a new array.
     *
     * <pre>
     * ArrayUtils.addAll(array1, null)   = cloned copy of array1
     * ArrayUtils.addAll(null, array2)   = cloned copy of array2
     * ArrayUtils.addAll([], [])         = []
     * </pre>
     *
     * @param array1  the first array whose elements are added to the new array.
     * @param array2  the second array whose elements are added to the new array.
     * @return The new double[] array.
     * @since 2.1
     */
    public static double[] addAll(final double[] array1, final double... array2) {
        if (array1 == null) {
            return clone(array2);
        } else if (array2 == null) {
            return clone(array1);
        }
        final double[] joinedArray = new double[array1.length + array2.length];
        System.arraycopy(array1, 0, joinedArray, 0, array1.length);
        System.arraycopy(array2, 0, joinedArray, array1.length, array2.length);
        return joinedArray;
    }

    /**
     * <p>Adds all the elements of the given arrays into a new array.
     * <p>The new array contains all of the element of {@code array1} followed
     * by all of the elements {@code array2}. When an array is returned, it is always
     * a new array.
     *
     * <pre>
     * ArrayUtils.addAll(array1, null)   = cloned copy of array1
     * ArrayUtils.addAll(null, array2)   = cloned copy of array2
     * ArrayUtils.addAll([], [])         = []
     * </pre>
     *
     * @param array1  the first array whose elements are added to the new array.
     * @param array2  the second array whose elements are added to the new array.
     * @return The new float[] array.
     * @since 2.1
     */
    public static float[] addAll(final float[] array1, final float... array2) {
        if (array1 == null) {
            return clone(array2);
        } else if (array2 == null) {
            return clone(array1);
        }
        final float[] joinedArray = new float[array1.length + array2.length];
        System.arraycopy(array1, 0, joinedArray, 0, array1.length);
        System.arraycopy(array2, 0, joinedArray, array1.length, array2.length);
        return joinedArray;
    }

    /**
     * <p>Adds all the elements of the given arrays into a new array.
     * <p>The new array contains all of the element of {@code array1} followed
     * by all of the elements {@code array2}. When an array is returned, it is always
     * a new array.
     *
     * <pre>
     * ArrayUtils.addAll(array1, null)   = cloned copy of array1
     * ArrayUtils.addAll(null, array2)   = cloned copy of array2
     * ArrayUtils.addAll([], [])         = []
     * </pre>
     *
     * @param array1  the first array whose elements are added to the new array.
     * @param array2  the second array whose elements are added to the new array.
     * @return The new int[] array.
     * @since 2.1
     */
    public static int[] addAll(final int[] array1, final int... array2) {
        if (array1 == null) {
            return clone(array2);
        } else if (array2 == null) {
            return clone(array1);
        }
        final int[] joinedArray = new int[array1.length + array2.length];
        System.arraycopy(array1, 0, joinedArray, 0, array1.length);
        System.arraycopy(array2, 0, joinedArray, array1.length, array2.length);
        return joinedArray;
    }

    /**
     * <p>Adds all the elements of the given arrays into a new array.
     * <p>The new array contains all of the element of {@code array1} followed
     * by all of the elements {@code array2}. When an array is returned, it is always
     * a new array.
     *
     * <pre>
     * ArrayUtils.addAll(array1, null)   = cloned copy of array1
     * ArrayUtils.addAll(null, array2)   = cloned copy of array2
     * ArrayUtils.addAll([], [])         = []
     * </pre>
     *
     * @param array1  the first array whose elements are added to the new array.
     * @param array2  the second array whose elements are added to the new array.
     * @return The new long[] array.
     * @since 2.1
     */
    public static long[] addAll(final long[] array1, final long... array2) {
        if (array1 == null) {
            return clone(array2);
        } else if (array2 == null) {
            return clone(array1);
        }
        final long[] joinedArray = new long[array1.length + array2.length];
        System.arraycopy(array1, 0, joinedArray, 0, array1.length);
        System.arraycopy(array2, 0, joinedArray, array1.length, array2.length);
        return joinedArray;
    }

    /**
     * <p>Adds all the elements of the given arrays into a new array.
     * <p>The new array contains all of the element of {@code array1} followed
     * by all of the elements {@code array2}. When an array is returned, it is always
     * a new array.
     *
     * <pre>
     * ArrayUtils.addAll(array1, null)   = cloned copy of array1
     * ArrayUtils.addAll(null, array2)   = cloned copy of array2
     * ArrayUtils.addAll([], [])         = []
     * </pre>
     *
     * @param array1  the first array whose elements are added to the new array.
     * @param array2  the second array whose elements are added to the new array.
     * @return The new short[] array.
     * @since 2.1
     */
    public static short[] addAll(final short[] array1, final short... array2) {
        if (array1 == null) {
            return clone(array2);
        } else if (array2 == null) {
            return clone(array1);
        }
        final short[] joinedArray = new short[array1.length + array2.length];
        System.arraycopy(array1, 0, joinedArray, 0, array1.length);
        System.arraycopy(array2, 0, joinedArray, array1.length, array2.length);
        return joinedArray;
    }

    /**
     * <p>Adds all the elements of the given arrays into a new array.
     * <p>The new array contains all of the element of {@code array1} followed
     * by all of the elements {@code array2}. When an array is returned, it is always
     * a new array.
     *
     * <pre>
     * ArrayUtils.addAll(null, null)     = null
     * ArrayUtils.addAll(array1, null)   = cloned copy of array1
     * ArrayUtils.addAll(null, array2)   = cloned copy of array2
     * ArrayUtils.addAll([], [])         = []
     * ArrayUtils.addAll([null], [null]) = [null, null]
     * ArrayUtils.addAll(["a", "b", "c"], ["1", "2", "3"]) = ["a", "b", "c", "1", "2", "3"]
     * </pre>
     *
     * @param <T> the component type of the array
     * @param array1  the first array whose elements are added to the new array, may be {@code null}
     * @param array2  the second array whose elements are added to the new array, may be {@code null}
     * @return The new array, {@code null} if both arrays are {@code null}.
     *      The type of the new array is the type of the first array,
     *      unless the first array is null, in which case the type is the same as the second array.
     * @since 2.1
     * @throws IllegalArgumentException if the array types are incompatible
     */
    public static <T> T[] addAll(final T[] array1, @SuppressWarnings("unchecked") final T... array2) {
        if (array1 == null) {
            return clone(array2);
        } else if (array2 == null) {
            return clone(array1);
        }
        final Class<?> type1 = array1.getClass().getComponentType();
        @SuppressWarnings("unchecked") // OK, because array is of type T
        final T[] joinedArray = (T[]) Array.newInstance(type1, array1.length + array2.length);
        System.arraycopy(array1, 0, joinedArray, 0, array1.length);
        try {
            System.arraycopy(array2, 0, joinedArray, array1.length, array2.length);
        } catch (final ArrayStoreException ase) {
            // Check if problem was due to incompatible types
            /*
             * We do this here, rather than before the copy because:
             * - it would be a wasted check most of the time
             * - safer, in case check turns out to be too strict
             */
            final Class<?> type2 = array2.getClass().getComponentType();
            if (!type1.isAssignableFrom(type2)) {
                throw new IllegalArgumentException("Cannot store " + type2.getName() + " in an array of "
                        + type1.getName(), ase);
            }
            throw ase; // No, so rethrow original
        }
        return joinedArray;
    }

    /**
     * Copies the given array and adds the given element at the beginning of the new array.
     *
     * <p>
     * The new array contains the same elements of the input array plus the given element in the first position. The
     * component type of the new array is the same as that of the input array.
     * </p>
     *
     * <p>
     * If the input array is {@code null}, a new one element array is returned whose component type is the same as the
     * element.
     * </p>
     *
     * <pre>
     * ArrayUtils.add(null, true)          = [true]
     * ArrayUtils.add([true], false)       = [false, true]
     * ArrayUtils.add([true, false], true) = [true, true, false]
     * </pre>
     *
     * @param array the array to "add" the element to, may be {@code null}.
     * @param element the object to add.
     * @return A new array containing the existing elements plus the new element The returned array type will be that of
     *         the input array (unless null), in which case it will have the same type as the element.
     * @since 3.10
     */
    public static boolean[] addFirst(final boolean[] array, final boolean element) {
        return array == null ? add(array, element) : insert(0, array, element);
    }

    /**
     * Copies the given array and adds the given element at the beginning of the new array.
     *
     * <p>
     * The new array contains the same elements of the input array plus the given element in the first position. The
     * component type of the new array is the same as that of the input array.
     * </p>
     *
     * <p>
     * If the input array is {@code null}, a new one element array is returned whose component type is the same as the
     * element.
     * </p>
     *
     * <pre>
     * ArrayUtils.add(null, 1)   = [1]
     * ArrayUtils.add([1], 0)    = [0, 1]
     * ArrayUtils.add([1, 0], 1) = [1, 1, 0]
     * </pre>
     *
     * @param array the array to "add" the element to, may be {@code null}.
     * @param element the object to add.
     * @return A new array containing the existing elements plus the new element The returned array type will be that of
     *         the input array (unless null), in which case it will have the same type as the element.
     * @since 3.10
     */
    public static byte[] addFirst(final byte[] array, final byte element) {
        return array == null ? add(array, element) : insert(0, array, element);
    }

    /**
     * Copies the given array and adds the given element at the beginning of the new array.
     *
     * <p>
     * The new array contains the same elements of the input array plus the given element in the first position. The
     * component type of the new array is the same as that of the input array.
     * </p>
     *
     * <p>
     * If the input array is {@code null}, a new one element array is returned whose component type is the same as the
     * element.
     * </p>
     *
     * <pre>
     * ArrayUtils.add(null, '1')       = ['1']
     * ArrayUtils.add(['1'], '0')      = ['0', '1']
     * ArrayUtils.add(['1', '0'], '1') = ['1', '1', '0']
     * </pre>
     *
     * @param array the array to "add" the element to, may be {@code null}.
     * @param element the object to add.
     * @return A new array containing the existing elements plus the new element The returned array type will be that of
     *         the input array (unless null), in which case it will have the same type as the element.
     * @since 3.10
     */
    public static char[] addFirst(final char[] array, final char element) {
        return array == null ? add(array, element) : insert(0, array, element);
    }

    /**
     * Copies the given array and adds the given element at the beginning of the new array.
     *
     * <p>
     * The new array contains the same elements of the input array plus the given element in the first position. The
     * component type of the new array is the same as that of the input array.
     * </p>
     *
     * <p>
     * If the input array is {@code null}, a new one element array is returned whose component type is the same as the
     * element.
     * </p>
     *
     * <pre>
     * ArrayUtils.add(null, 1)   = [1]
     * ArrayUtils.add([1], 0)    = [0, 1]
     * ArrayUtils.add([1, 0], 1) = [1, 1, 0]
     * </pre>
     *
     * @param array the array to "add" the element to, may be {@code null}.
     * @param element the object to add.
     * @return A new array containing the existing elements plus the new element The returned array type will be that of
     *         the input array (unless null), in which case it will have the same type as the element.
     * @since 3.10
     */
    public static double[] addFirst(final double[] array, final double element) {
        return array == null ? add(array, element) : insert(0, array, element);
    }

    /**
     * Copies the given array and adds the given element at the beginning of the new array.
     *
     * <p>
     * The new array contains the same elements of the input array plus the given element in the first position. The
     * component type of the new array is the same as that of the input array.
     * </p>
     *
     * <p>
     * If the input array is {@code null}, a new one element array is returned whose component type is the same as the
     * element.
     * </p>
     *
     * <pre>
     * ArrayUtils.add(null, 1)   = [1]
     * ArrayUtils.add([1], 0)    = [0, 1]
     * ArrayUtils.add([1, 0], 1) = [1, 1, 0]
     * </pre>
     *
     * @param array the array to "add" the element to, may be {@code null}.
     * @param element the object to add.
     * @return A new array containing the existing elements plus the new element The returned array type will be that of
     *         the input array (unless null), in which case it will have the same type as the element.
     * @since 3.10
     */
    public static float[] addFirst(final float[] array, final float element) {
        return array == null ? add(array, element) : insert(0, array, element);
    }

    /**
     * Copies the given array and adds the given element at the beginning of the new array.
     *
     * <p>
     * The new array contains the same elements of the input array plus the given element in the first position. The
     * component type of the new array is the same as that of the input array.
     * </p>
     *
     * <p>
     * If the input array is {@code null}, a new one element array is returned whose component type is the same as the
     * element.
     * </p>
     *
     * <pre>
     * ArrayUtils.add(null, 1)   = [1]
     * ArrayUtils.add([1], 0)    = [0, 1]
     * ArrayUtils.add([1, 0], 1) = [1, 1, 0]
     * </pre>
     *
     * @param array the array to "add" the element to, may be {@code null}.
     * @param element the object to add.
     * @return A new array containing the existing elements plus the new element The returned array type will be that of
     *         the input array (unless null), in which case it will have the same type as the element.
     * @since 3.10
     */
    public static int[] addFirst(final int[] array, final int element) {
        return array == null ? add(array, element) : insert(0, array, element);
    }

    /**
     * Copies the given array and adds the given element at the beginning of the new array.
     *
     * <p>
     * The new array contains the same elements of the input array plus the given element in the first position. The
     * component type of the new array is the same as that of the input array.
     * </p>
     *
     * <p>
     * If the input array is {@code null}, a new one element array is returned whose component type is the same as the
     * element.
     * </p>
     *
     * <pre>
     * ArrayUtils.add(null, 1)   = [1]
     * ArrayUtils.add([1], 0)    = [0, 1]
     * ArrayUtils.add([1, 0], 1) = [1, 1, 0]
     * </pre>
     *
     * @param array the array to "add" the element to, may be {@code null}.
     * @param element the object to add.
     * @return A new array containing the existing elements plus the new element The returned array type will be that of
     *         the input array (unless null), in which case it will have the same type as the element.
     * @since 3.10
     */
    public static long[] addFirst(final long[] array, final long element) {
        return array == null ? add(array, element) : insert(0, array, element);
    }

    /**
     * Copies the given array and adds the given element at the beginning of the new array.
     *
     * <p>
     * The new array contains the same elements of the input array plus the given element in the first position. The
     * component type of the new array is the same as that of the input array.
     * </p>
     *
     * <p>
     * If the input array is {@code null}, a new one element array is returned whose component type is the same as the
     * element.
     * </p>
     *
     * <pre>
     * ArrayUtils.add(null, 1)   = [1]
     * ArrayUtils.add([1], 0)    = [0, 1]
     * ArrayUtils.add([1, 0], 1) = [1, 1, 0]
     * </pre>
     *
     * @param array the array to "add" the element to, may be {@code null}.
     * @param element the object to add.
     * @return A new array containing the existing elements plus the new element The returned array type will be that of
     *         the input array (unless null), in which case it will have the same type as the element.
     * @since 3.10
     */
    public static short[] addFirst(final short[] array, final short element) {
        return array == null ? add(array, element) : insert(0, array, element);
    }

    /**
     * Copies the given array and adds the given element at the beginning of the new array.
     *
     * <p>
     * The new array contains the same elements of the input array plus the given element in the first positioaddFirstaddFirstaddFirstn. The
     * component type of the new array is the same as that of the input array.
     * </p>
     *
     * <p>
     * If the input array is {@code null}, a new one element array is returned whose component type is the same as the
     * element, unless the element itself is null, in which case the return type is Object[]
     * </p>
     *
     * <pre>
     * ArrayUtils.add(null, null)      = IllegalArgumentException
     * ArrayUtils.add(null, "a")       = ["a"]
     * ArrayUtils.add(["a"], null)     = [null, "a"]
     * ArrayUtils.add(["a"], "b")      = ["b", "a"]
     * ArrayUtils.add(["a", "b"], "c") = ["c", "a", "b"]
     * </pre>
     *
     * @param <T> the component type of the array
     * @param array the array to "add" the element to, may be {@code null}
     * @param element the object to add, may be {@code null}
     * @return A new array containing the existing elements plus the new element The returned array type will be that of
     *         the input array (unless null), in which case it will have the same type as the element. If both are null,
     *         an IllegalArgumentException is thrown
     * @since 3.10
     * @throws IllegalArgumentException if both arguments are null
     */
    public static <T> T[] addFirst(final T[] array, final T element) {
        return array == null ? add(array, element) : insert(0, array, element);
    }

    /**
     * <p>Clones an array returning a typecast result and handling
     * {@code null}.
     *
     * <p>This method returns {@code null} for a {@code null} input array.
     *
     * @param array  the array to clone, may be {@code null}
     * @return the cloned array, {@code null} if {@code null} input
     */
    public static boolean[] clone(final boolean[] array) {
        if (array == null) {
            return null;
        }
        return array.clone();
    }

    /**
     * <p>Clones an array returning a typecast result and handling
     * {@code null}.
     *
     * <p>This method returns {@code null} for a {@code null} input array.
     *
     * @param array  the array to clone, may be {@code null}
     * @return the cloned array, {@code null} if {@code null} input
     */
    public static byte[] clone(final byte[] array) {
        if (array == null) {
            return null;
        }
        return array.clone();
    }

    /**
     * <p>Clones an array returning a typecast result and handling
     * {@code null}.
     *
     * <p>This method returns {@code null} for a {@code null} input array.
     *
     * @param array  the array to clone, may be {@code null}
     * @return the cloned array, {@code null} if {@code null} input
     */
    public static char[] clone(final char[] array) {
        if (array == null) {
            return null;
        }
        return array.clone();
    }

    /**
     * <p>Clones an array returning a typecast result and handling
     * {@code null}.
     *
     * <p>This method returns {@code null} for a {@code null} input array.
     *
     * @param array  the array to clone, may be {@code null}
     * @return the cloned array, {@code null} if {@code null} input
     */
    public static double[] clone(final double[] array) {
        if (array == null) {
            return null;
        }
        return array.clone();
    }

    /**
     * <p>Clones an array returning a typecast result and handling
     * {@code null}.
     *
     * <p>This method returns {@code null} for a {@code null} input array.
     *
     * @param array  the array to clone, may be {@code null}
     * @return the cloned array, {@code null} if {@code null} input
     */
    public static float[] clone(final float[] array) {
        if (array == null) {
            return null;
        }
        return array.clone();
    }

    /**
     * <p>Clones an array returning a typecast result and handling
     * {@code null}.
     *
     * <p>This method returns {@code null} for a {@code null} input array.
     *
     * @param array  the array to clone, may be {@code null}
     * @return the cloned array, {@code null} if {@code null} input
     */
    public static int[] clone(final int[] array) {
        if (array == null) {
            return null;
        }
        return array.clone();
    }

    /**
     * <p>Clones an array returning a typecast result and handling
     * {@code null}.
     *
     * <p>This method returns {@code null} for a {@code null} input array.
     *
     * @param array  the array to clone, may be {@code null}
     * @return the cloned array, {@code null} if {@code null} input
     */
    public static long[] clone(final long[] array) {
        if (array == null) {
            return null;
        }
        return array.clone();
    }

    /**
     * <p>Clones an array returning a typecast result and handling
     * {@code null}.
     *
     * <p>This method returns {@code null} for a {@code null} input array.
     *
     * @param array  the array to clone, may be {@code null}
     * @return the cloned array, {@code null} if {@code null} input
     */
    public static short[] clone(final short[] array) {
        if (array == null) {
            return null;
        }
        return array.clone();
    }

    // Clone
    //-----------------------------------------------------------------------
    /**
     * <p>Shallow clones an array returning a typecast result and handling
     * {@code null}.
     *
     * <p>The objects in the array are not cloned, thus there is no special
     * handling for multi-dimensional arrays.
     *
     * <p>This method returns {@code null} for a {@code null} input array.
     *
     * @param <T> the component type of the array
     * @param array  the array to shallow clone, may be {@code null}
     * @return the cloned array, {@code null} if {@code null} input
     */
    public static <T> T[] clone(final T[] array) {
        if (array == null) {
            return null;
        }
        return array.clone();
    }

    /**
     * <p>Checks if the value is in the given array.
     *
     * <p>The method returns {@code false} if a {@code null} array is passed in.
     *
     * @param array  the array to search through
     * @param valueToFind  the value to find
     * @return {@code true} if the array contains the object
     */
    public static boolean contains(final boolean[] array, final boolean valueToFind) {
        return indexOf(array, valueToFind) != INDEX_NOT_FOUND;
    }

    /**
     * <p>Checks if the value is in the given array.
     *
     * <p>The method returns {@code false} if a {@code null} array is passed in.
     *
     * @param array  the array to search through
     * @param valueToFind  the value to find
     * @return {@code true} if the array contains the object
     */
    public static boolean contains(final byte[] array, final byte valueToFind) {
        return indexOf(array, valueToFind) != INDEX_NOT_FOUND;
    }

    /**
     * <p>Checks if the value is in the given array.
     *
     * <p>The method returns {@code false} if a {@code null} array is passed in.
     *
     * @param array  the array to search through
     * @param valueToFind  the value to find
     * @return {@code true} if the array contains the object
     * @since 2.1
     */
    public static boolean contains(final char[] array, final char valueToFind) {
        return indexOf(array, valueToFind) != INDEX_NOT_FOUND;
    }

    /**
     * <p>Checks if the value is in the given array.
     *
     * <p>The method returns {@code false} if a {@code null} array is passed in.
     *
     * @param array  the array to search through
     * @param valueToFind  the value to find
     * @return {@code true} if the array contains the object
     */
    public static boolean contains(final double[] array, final double valueToFind) {
        return indexOf(array, valueToFind) != INDEX_NOT_FOUND;
    }

    /**
     * <p>Checks if a value falling within the given tolerance is in the
     * given array.  If the array contains a value within the inclusive range
     * defined by (value - tolerance) to (value + tolerance).
     *
     * <p>The method returns {@code false} if a {@code null} array
     * is passed in.
     *
     * @param array  the array to search
     * @param valueToFind  the value to find
     * @param tolerance  the array contains the tolerance of the search
     * @return true if value falling within tolerance is in array
     */
    public static boolean contains(final double[] array, final double valueToFind, final double tolerance) {
        return indexOf(array, valueToFind, 0, tolerance) != INDEX_NOT_FOUND;
    }

    /**
     * <p>Checks if the value is in the given array.
     *
     * <p>The method returns {@code false} if a {@code null} array is passed in.
     *
     * @param array  the array to search through
     * @param valueToFind  the value to find
     * @return {@code true} if the array contains the object
     */
    public static boolean contains(final float[] array, final float valueToFind) {
        return indexOf(array, valueToFind) != INDEX_NOT_FOUND;
    }

    /**
     * <p>Checks if the value is in the given array.
     *
     * <p>The method returns {@code false} if a {@code null} array is passed in.
     *
     * @param array  the array to search through
     * @param valueToFind  the value to find
     * @return {@code true} if the array contains the object
     */
    public static boolean contains(final int[] array, final int valueToFind) {
        return indexOf(array, valueToFind) != INDEX_NOT_FOUND;
    }

    /**
     * <p>Checks if the value is in the given array.
     *
     * <p>The method returns {@code false} if a {@code null} array is passed in.
     *
     * @param array  the array to search through
     * @param valueToFind  the value to find
     * @return {@code true} if the array contains the object
     */
    public static boolean contains(final long[] array, final long valueToFind) {
        return indexOf(array, valueToFind) != INDEX_NOT_FOUND;
    }

    /**
     * <p>Checks if the object is in the given array.
     *
     * <p>The method returns {@code false} if a {@code null} array is passed in.
     *
     * @param array  the array to search through
     * @param objectToFind  the object to find
     * @return {@code true} if the array contains the object
     */
    public static boolean contains(final Object[] array, final Object objectToFind) {
        return indexOf(array, objectToFind) != INDEX_NOT_FOUND;
    }

    /**
     * <p>Checks if the value is in the given array.
     *
     * <p>The method returns {@code false} if a {@code null} array is passed in.
     *
     * @param array  the array to search through
     * @param valueToFind  the value to find
     * @return {@code true} if the array contains the object
     */
    public static boolean contains(final short[] array, final short valueToFind) {
        return indexOf(array, valueToFind) != INDEX_NOT_FOUND;
    }

    /**
     * Returns a copy of the given array of size 1 greater than the argument.
     * The last value of the array is left to the default value.
     *
     * @param array The array to copy, must not be {@code null}.
     * @param newArrayComponentType If {@code array} is {@code null}, create a
     * size 1 array of this type.
     * @return A new copy of the array of size 1 greater than the input.
     */
    private static Object copyArrayGrow1(final Object array, final Class<?> newArrayComponentType) {
        if (array != null) {
            final int arrayLength = Array.getLength(array);
            final Object newArray = Array.newInstance(array.getClass().getComponentType(), arrayLength + 1);
            System.arraycopy(array, 0, newArray, 0, arrayLength);
            return newArray;
        }
        return Array.newInstance(newArrayComponentType, 1);
    }

    //-----------------------------------------------------------------------
    /**
     * <p>Returns the length of the specified array.
     * This method can deal with {@code Object} arrays and with primitive arrays.
     *
     * <p>If the input array is {@code null}, {@code 0} is returned.
     *
     * <pre>
     * ArrayUtils.getLength(null)            = 0
     * ArrayUtils.getLength([])              = 0
     * ArrayUtils.getLength([null])          = 1
     * ArrayUtils.getLength([true, false])   = 2
     * ArrayUtils.getLength([1, 2, 3])       = 3
     * ArrayUtils.getLength(["a", "b", "c"]) = 3
     * </pre>
     *
     * @param array  the array to retrieve the length from, may be null
     * @return The length of the array, or {@code 0} if the array is {@code null}
     * @throws IllegalArgumentException if the object argument is not an array.
     * @since 2.1
     */
    public static int getLength(final Object array) {
        if (array == null) {
            return 0;
        }
        return Array.getLength(array);
    }

    /**
     * <p>Get a hash code for an array handling multi-dimensional arrays correctly.
     *
     * <p>Multi-dimensional primitive arrays are also handled correctly by this method.
     *
     * @param array  the array to get a hash code for, {@code null} returns zero
     * @return a hash code for the array
     */
    public static int hashCode(final Object array) {
        return new HashCodeBuilder().append(array).toHashCode();
    }

    /**
     * Finds the indices of the given value in the array.
     *
     * <p>This method returns an empty BitSet for a {@code null} input array.</p>
     *
     * @param array  the array to search through for the object, may be {@code null}
     * @param valueToFind  the value to find
     * @return a BitSet of all the the indices of the value within the array,
     *  an empty BitSet if not found or {@code null} array input
     * @since 3.10
     */
    public static BitSet indexesOf(final boolean[] array, final boolean valueToFind) {
        return indexesOf(array, valueToFind, 0);
    }

    /**
     * Finds the indices of the given value in the array starting at the given index.
     *
     * <p>This method returns an empty BitSet for a {@code null} input array.</p>
     *
     * <p>A negative startIndex is treated as zero. A startIndex larger than the array
     * length will return an empty BitSet ({@code -1}).</p>
     *
     * @param array  the array to search through for the object, may be {@code null}
     * @param valueToFind  the value to find
     * @param startIndex  the index to start searching at
     * @return a BitSet of all the indices of the value within the array,
     *  an empty BitSet if not found or {@code null}
     *  array input
     * @since 3.10
     */
    public static BitSet indexesOf(final boolean[] array, final boolean valueToFind, int startIndex) {
        BitSet bitSet = new BitSet();

        if (array == null) {
            return bitSet;
        }

        while (startIndex < array.length) {
            startIndex = indexOf(array, valueToFind, startIndex);

            if (startIndex == INDEX_NOT_FOUND) {
                break;
            }

            bitSet.set(startIndex);
            ++startIndex;
        }

        return bitSet;
    }

    /**
     * Finds the indices of the given value in the array.
     *
     * <p>This method returns an empty BitSet for a {@code null} input array.</p>
     *
     * @param array  the array to search through for the object, may be {@code null}
     * @param valueToFind  the value to find
     * @return a BitSet of all the indices of the value within the array,
     *  an empty BitSet if not found or {@code null} array input
     * @since 3.10
     */
    public static BitSet indexesOf(final byte[] array, final byte valueToFind) {
        return indexesOf(array, valueToFind, 0);
    }

    /**
     * Finds the indices of the given value in the array starting at the given index.
     *
     * <p>This method returns an empty BitSet for a {@code null} input array.</p>
     *
     * <p>A negative startIndex is treated as zero. A startIndex larger than the array
     * length will return an empty BitSet.</p>
     *
     * @param array  the array to search through for the object, may be {@code null}
     * @param valueToFind  the value to find
     * @param startIndex  the index to start searching at
     * @return a BitSet of all the indices of the value within the array,
     *  an empty BitSet if not found or {@code null} array input
     * @since 3.10
     */
    public static BitSet indexesOf(final byte[] array, final byte valueToFind, int startIndex) {
        BitSet bitSet = new BitSet();

        if (array == null) {
            return bitSet;
        }

        while (startIndex < array.length) {
            startIndex = indexOf(array, valueToFind, startIndex);

            if (startIndex == INDEX_NOT_FOUND) {
                break;
            }

            bitSet.set(startIndex);
            ++startIndex;
        }

        return bitSet;
    }

    /**
     * Finds the indices of the given value in the array.
     *
     * <p>This method returns an empty BitSet for a {@code null} input array.</p>
     *
     * @param array  the array to search through for the object, may be {@code null}
     * @param valueToFind  the value to find
     * @return a BitSet of all the indices of the value within the array,
     *  an empty BitSet if not found or {@code null} array input
     * @since 3.10
     */
    public static BitSet indexesOf(final char[] array, final char valueToFind) {
        return indexesOf(array, valueToFind, 0);
    }

    /**
     * Finds the indices of the given value in the array starting at the given index.
     *
     * <p>This method returns an empty BitSet for a {@code null} input array.</p>
     *
     * <p>A negative startIndex is treated as zero. A startIndex larger than the array
     * length will return an empty BitSet.</p>
     *
     * @param array  the array to search through for the object, may be {@code null}
     * @param valueToFind  the value to find
     * @param startIndex  the index to start searching at
     * @return a BitSet of all the indices of the value within the array,
     *  an empty BitSet if not found or {@code null} array input
     * @since 3.10
     */
    public static BitSet indexesOf(final char[] array, final char valueToFind, int startIndex) {
        BitSet bitSet = new BitSet();

        if (array == null) {
            return bitSet;
        }

        while (startIndex < array.length) {
            startIndex = indexOf(array, valueToFind, startIndex);

            if (startIndex == INDEX_NOT_FOUND) {
                break;
            }

            bitSet.set(startIndex);
            ++startIndex;
        }

        return bitSet;
    }

    /**
     * Finds the indices of the given value in the array.
     *
     * <p>This method returns empty BitSet for a {@code null} input array.</p>
     *
     * @param array  the array to search through for the object, may be {@code null}
     * @param valueToFind  the value to find
     * @return a BitSet of all the indices of the value within the array,
     *  an empty BitSet if not found or {@code null} array input
     * @since 3.10
     */
    public static BitSet indexesOf(final double[] array, final double valueToFind) {
        return indexesOf(array, valueToFind, 0);
    }

    /**
     * Finds the indices of the given value within a given tolerance in the array.
     *
     * <p>
     * This method will return all the indices of the value which fall between the region
     * defined by valueToFind - tolerance and valueToFind + tolerance, each time between the nearest integers.
     * </p>
     *
     * <p>This method returns an empty BitSet for a {@code null} input array.</p>
     *
     * @param array  the array to search through for the object, may be {@code null}
     * @param valueToFind  the value to find
     * @param tolerance tolerance of the search
     * @return a BitSet of all the indices of the value within the array,
     *  an empty BitSet if not found or {@code null} array input
     * @since 3.10
     */
    public static BitSet indexesOf(final double[] array, final double valueToFind, final double tolerance) {
        return indexesOf(array, valueToFind, 0, tolerance);
    }

    /**
     * Finds the indices of the given value in the array starting at the given index.
     *
     * <p>This method returns an empty BitSet for a {@code null} input array.</p>
     *
     * <p>A negative startIndex is treated as zero. A startIndex larger than the array
     * length will return an empty BitSet.</p>
     *
     * @param array  the array to search through for the object, may be {@code null}
     * @param valueToFind  the value to find
     * @param startIndex  the index to start searching at
     * @return a BitSet of the indices of the value within the array,
     *  an empty BitSet if not found or {@code null} array input
     * @since 3.10
     */
    public static BitSet indexesOf(final double[] array, final double valueToFind, int startIndex) {
        BitSet bitSet = new BitSet();

        if (array == null) {
            return bitSet;
        }

        while (startIndex < array.length) {
            startIndex = indexOf(array, valueToFind, startIndex);

            if (startIndex == INDEX_NOT_FOUND) {
                break;
            }

            bitSet.set(startIndex);
            ++startIndex;
        }

        return bitSet;
    }

    /**
     * Finds the indices of the given value in the array starting at the given index.
     *
     * <p>
     * This method will return the indices of the values which fall between the region
     * defined by valueToFind - tolerance and valueToFind + tolerance, between the nearest integers.
     * </p>
     *
     * <p>This method returns an empty BitSet for a {@code null} input array.</p>
     *
     * <p>A negative startIndex is treated as zero. A startIndex larger than the array
     * length will return an empty BitSet.</p>
     *
     * @param array  the array to search through for the object, may be {@code null}
     * @param valueToFind  the value to find
     * @param startIndex  the index to start searching at
     * @param tolerance tolerance of the search
     * @return a BitSet of the indices of the value within the array,
     *  an empty BitSet if not found or {@code null} array input
     * @since 3.10
     */
    public static BitSet indexesOf(final double[] array, final double valueToFind, int startIndex, final double tolerance) {
        BitSet bitSet = new BitSet();

        if (array == null) {
            return bitSet;
        }

        while (startIndex < array.length) {
            startIndex = indexOf(array, valueToFind, startIndex, tolerance);

            if (startIndex == INDEX_NOT_FOUND) {
                break;
            }

            bitSet.set(startIndex);
            ++startIndex;
        }

        return bitSet;
    }

    /**
     * Finds the indices of the given value in the array.
     *
     * <p>This method returns an empty BitSet for a {@code null} input array.</p>
     *
     * @param array  the array to search through for the object, may be {@code null}
     * @param valueToFind  the value to find
     * @return a BitSet of all the indices of the value within the array,
     *  an empty BitSet if not found or {@code null} array input
     * @since 3.10
     */
    public static BitSet indexesOf(final float[] array, final float valueToFind) {
        return indexesOf(array, valueToFind, 0);
    }

    /**
     * Finds the indices of the given value in the array starting at the given index.
     *
     * <p>This method returns an empty BitSet for a {@code null} input array.</p>
     *
     * <p>A negative startIndex is treated as zero. A startIndex larger than the array
     * length will return empty BitSet.</p>
     *
     * @param array  the array to search through for the object, may be {@code null}
     * @param valueToFind  the value to find
     * @param startIndex  the index to start searching at
     * @return a BitSet of all the indices of the value within the array,
     *  an empty BitSet if not found or {@code null} array input
     * @since 3.10
     */
    public static BitSet indexesOf(final float[] array, final float valueToFind, int startIndex) {
        BitSet bitSet = new BitSet();

        if (array == null) {
            return bitSet;
        }

        while (startIndex < array.length) {
            startIndex = indexOf(array, valueToFind, startIndex);

            if (startIndex == INDEX_NOT_FOUND) {
                break;
            }

            bitSet.set(startIndex);
            ++startIndex;
        }

        return bitSet;
    }

    /**
     * Finds the indices of the given value in the array.
     *
     * <p>This method returns an empty BitSet for a {@code null} input array.</p>
     *
     * @param array  the array to search through for the object, may be {@code null}
     * @param valueToFind  the value to find
     * @return a BitSet of all the indices of the value within the array,
     *  an empty BitSet if not found or {@code null} array input
     * @since 3.10
     */
    public static BitSet indexesOf(final int[] array, final int valueToFind) {
        return indexesOf(array, valueToFind, 0);
    }

    /**
     * Finds the indices of the given value in the array starting at the given index.
     *
     * <p>This method returns an empty BitSet for a {@code null} input array.</p>
     *
     * <p>A negative startIndex is treated as zero. A startIndex larger than the array
     * length will return an empty BitSet.</p>
     *
     * @param array  the array to search through for the object, may be {@code null}
     * @param valueToFind  the value to find
     * @param startIndex  the index to start searching at
     * @return a BitSet of all the indices of the value within the array,
     *  an empty BitSet if not found or {@code null} array input
     * @since 3.10
     */
    public static BitSet indexesOf(final int[] array, final int valueToFind, int startIndex) {
        BitSet bitSet = new BitSet();

        if (array == null) {
            return bitSet;
        }

        while (startIndex < array.length) {
            startIndex = indexOf(array, valueToFind, startIndex);

            if (startIndex == INDEX_NOT_FOUND) {
                break;
            }

            bitSet.set(startIndex);
            ++startIndex;
        }

        return bitSet;
    }

    /**
     * Finds the indices of the given value in the array.
     *
     * <p>This method returns an empty BitSet for a {@code null} input array.</p>
     *
     * @param array  the array to search through for the object, may be {@code null}
     * @param valueToFind  the value to find
     * @return a BitSet of all the indices of the value within the array,
     *  an empty BitSet if not found or {@code null} array input
     * @since 3.10
     */
    public static BitSet indexesOf(final long[] array, final long valueToFind) {
        return indexesOf(array, valueToFind, 0);
    }

    /**
     * Finds the indices of the given value in the array starting at the given index.
     *
     * <p>This method returns an empty BitSet for a {@code null} input array.</p>
     *
     * <p>A negative startIndex is treated as zero. A startIndex larger than the array
     * length will return an empty BitSet.</p>
     *
     * @param array  the array to search through for the object, may be {@code null}
     * @param valueToFind  the value to find
     * @param startIndex  the index to start searching at
     * @return a BitSet of all the indices of the value within the array,
     *  an empty BitSet if not found or {@code null} array input
     * @since 3.10
     */
    public static BitSet indexesOf(final long[] array, final long valueToFind, int startIndex) {
        BitSet bitSet = new BitSet();

        if (array == null) {
            return bitSet;
        }

        while (startIndex < array.length) {
            startIndex = indexOf(array, valueToFind, startIndex);

            if (startIndex == INDEX_NOT_FOUND) {
                break;
            }

            bitSet.set(startIndex);
            ++startIndex;
        }

        return bitSet;
    }

    /**
     * Finds the indices of the given object in the array.
     *
     * <p>This method returns an empty BitSet for a {@code null} input array.</p>
     *
     * @param array  the array to search through for the object, may be {@code null}
     * @param objectToFind  the object to find, may be {@code null}
     * @return a BitSet of all the indices of the object within the array,
     *  an empty BitSet if not found or {@code null} array input
     * @since 3.10
     */
    public static BitSet indexesOf(final Object[] array, final Object objectToFind) {
        return indexesOf(array, objectToFind, 0);
    }

    /**
     * Finds the indices of the given object in the array starting at the given index.
     *
     * <p>This method returns an empty BitSet for a {@code null} input array.</p>
     *
     * <p>A negative startIndex is treated as zero. A startIndex larger than the array
     * length will return an empty BitSet.</p>
     *
     * @param array  the array to search through for the object, may be {@code null}
     * @param objectToFind  the object to find, may be {@code null}
     * @param startIndex  the index to start searching at
     * @return a BitSet of all the indices of the object within the array starting at the index,
     *  an empty BitSet if not found or {@code null} array input
     * @since 3.10
     */
    public static BitSet indexesOf(final Object[] array, final Object objectToFind, int startIndex) {
        BitSet bitSet = new BitSet();

        if (array == null) {
            return bitSet;
        }

        while (startIndex < array.length) {
            startIndex = indexOf(array, objectToFind, startIndex);

            if (startIndex == INDEX_NOT_FOUND) {
                break;
            }

            bitSet.set(startIndex);
            ++startIndex;
        }

        return bitSet;
    }

    /**
     * Finds the indices of the given value in the array.
     *
     * <p>This method returns an empty BitSet for a {@code null} input array.</p>
     *
     * @param array  the array to search through for the object, may be {@code null}
     * @param valueToFind  the value to find
     * @return a BitSet of all the indices of the value within the array,
     *  an empty BitSet if not found or {@code null} array input
     * @since 3.10
     */
    public static BitSet indexesOf(final short[] array, final short valueToFind) {
        return indexesOf(array, valueToFind, 0);
    }

    /**
     * Finds the indices of the given value in the array starting at the given index.
     *
     * <p>This method returns an empty BitSet for a {@code null} input array.</p>
     *
     * <p>A negative startIndex is treated as zero. A startIndex larger than the array
     * length will return an empty BitSet.</p>
     *
     * @param array  the array to search through for the object, may be {@code null}
     * @param valueToFind  the value to find
     * @param startIndex  the index to start searching at
     * @return a BitSet of all the indices of the value within the array,
     *  an empty BitSet if not found or {@code null} array input
     * @since 3.10
     */
    public static BitSet indexesOf(final short[] array, final short valueToFind, int startIndex) {
        BitSet bitSet = new BitSet();

        if (array == null) {
            return bitSet;
        }

        while (startIndex < array.length) {
            startIndex = indexOf(array, valueToFind, startIndex);

            if (startIndex == INDEX_NOT_FOUND) {
                break;
            }

            bitSet.set(startIndex);
            ++startIndex;
        }

        return bitSet;
    }

    // boolean IndexOf
    //-----------------------------------------------------------------------
    /**
     * <p>Finds the index of the given value in the array.
     *
     * <p>This method returns {@link #INDEX_NOT_FOUND} ({@code -1}) for a {@code null} input array.
     *
     * @param array  the array to search through for the object, may be {@code null}
     * @param valueToFind  the value to find
     * @return the index of the value within the array,
     *  {@link #INDEX_NOT_FOUND} ({@code -1}) if not found or {@code null} array input
     */
    public static int indexOf(final boolean[] array, final boolean valueToFind) {
        return indexOf(array, valueToFind, 0);
    }

    /**
     * <p>Finds the index of the given value in the array starting at the given index.
     *
     * <p>This method returns {@link #INDEX_NOT_FOUND} ({@code -1}) for a {@code null} input array.
     *
     * <p>A negative startIndex is treated as zero. A startIndex larger than the array
     * length will return {@link #INDEX_NOT_FOUND} ({@code -1}).
     *
     * @param array  the array to search through for the object, may be {@code null}
     * @param valueToFind  the value to find
     * @param startIndex  the index to start searching at
     * @return the index of the value within the array,
     *  {@link #INDEX_NOT_FOUND} ({@code -1}) if not found or {@code null}
     *  array input
     */
    public static int indexOf(final boolean[] array, final boolean valueToFind, int startIndex) {
        if (isEmpty(array)) {
            return INDEX_NOT_FOUND;
        }
        if (startIndex < 0) {
            startIndex = 0;
        }
        for (int i = startIndex; i < array.length; i++) {
            if (valueToFind == array[i]) {
                return i;
            }
        }
        return INDEX_NOT_FOUND;
    }

    // byte IndexOf
    //-----------------------------------------------------------------------
    /**
     * <p>Finds the index of the given value in the array.
     *
     * <p>This method returns {@link #INDEX_NOT_FOUND} ({@code -1}) for a {@code null} input array.
     *
     * @param array  the array to search through for the object, may be {@code null}
     * @param valueToFind  the value to find
     * @return the index of the value within the array,
     *  {@link #INDEX_NOT_FOUND} ({@code -1}) if not found or {@code null} array input
     */
    public static int indexOf(final byte[] array, final byte valueToFind) {
        return indexOf(array, valueToFind, 0);
    }

    /**
     * <p>Finds the index of the given value in the array starting at the given index.
     *
     * <p>This method returns {@link #INDEX_NOT_FOUND} ({@code -1}) for a {@code null} input array.
     *
     * <p>A negative startIndex is treated as zero. A startIndex larger than the array
     * length will return {@link #INDEX_NOT_FOUND} ({@code -1}).
     *
     * @param array  the array to search through for the object, may be {@code null}
     * @param valueToFind  the value to find
     * @param startIndex  the index to start searching at
     * @return the index of the value within the array,
     *  {@link #INDEX_NOT_FOUND} ({@code -1}) if not found or {@code null} array input
     */
    public static int indexOf(final byte[] array, final byte valueToFind, int startIndex) {
        if (array == null) {
            return INDEX_NOT_FOUND;
        }
        if (startIndex < 0) {
            startIndex = 0;
        }
        for (int i = startIndex; i < array.length; i++) {
            if (valueToFind == array[i]) {
                return i;
            }
        }
        return INDEX_NOT_FOUND;
    }

    // char IndexOf
    //-----------------------------------------------------------------------
    /**
     * <p>Finds the index of the given value in the array.
     *
     * <p>This method returns {@link #INDEX_NOT_FOUND} ({@code -1}) for a {@code null} input array.
     *
     * @param array  the array to search through for the object, may be {@code null}
     * @param valueToFind  the value to find
     * @return the index of the value within the array,
     *  {@link #INDEX_NOT_FOUND} ({@code -1}) if not found or {@code null} array input
     * @since 2.1
     */
    public static int indexOf(final char[] array, final char valueToFind) {
        return indexOf(array, valueToFind, 0);
    }

    /**
     * <p>Finds the index of the given value in the array starting at the given index.
     *
     * <p>This method returns {@link #INDEX_NOT_FOUND} ({@code -1}) for a {@code null} input array.
     *
     * <p>A negative startIndex is treated as zero. A startIndex larger than the array
     * length will return {@link #INDEX_NOT_FOUND} ({@code -1}).
     *
     * @param array  the array to search through for the object, may be {@code null}
     * @param valueToFind  the value to find
     * @param startIndex  the index to start searching at
     * @return the index of the value within the array,
     *  {@link #INDEX_NOT_FOUND} ({@code -1}) if not found or {@code null} array input
     * @since 2.1
     */
    public static int indexOf(final char[] array, final char valueToFind, int startIndex) {
        if (array == null) {
            return INDEX_NOT_FOUND;
        }
        if (startIndex < 0) {
            startIndex = 0;
        }
        for (int i = startIndex; i < array.length; i++) {
            if (valueToFind == array[i]) {
                return i;
            }
        }
        return INDEX_NOT_FOUND;
    }

    // double IndexOf
    //-----------------------------------------------------------------------
    /**
     * <p>Finds the index of the given value in the array.
     *
     * <p>This method returns {@link #INDEX_NOT_FOUND} ({@code -1}) for a {@code null} input array.
     *
     * @param array  the array to search through for the object, may be {@code null}
     * @param valueToFind  the value to find
     * @return the index of the value within the array,
     *  {@link #INDEX_NOT_FOUND} ({@code -1}) if not found or {@code null} array input
     */
    public static int indexOf(final double[] array, final double valueToFind) {
        return indexOf(array, valueToFind, 0);
    }

    /**
     * <p>Finds the index of the given value within a given tolerance in the array.
     * This method will return the index of the first value which falls between the region
     * defined by valueToFind - tolerance and valueToFind + tolerance.
     *
     * <p>This method returns {@link #INDEX_NOT_FOUND} ({@code -1}) for a {@code null} input array.
     *
     * @param array  the array to search through for the object, may be {@code null}
     * @param valueToFind  the value to find
     * @param tolerance tolerance of the search
     * @return the index of the value within the array,
     *  {@link #INDEX_NOT_FOUND} ({@code -1}) if not found or {@code null} array input
     */
    public static int indexOf(final double[] array, final double valueToFind, final double tolerance) {
        return indexOf(array, valueToFind, 0, tolerance);
    }

    /**
     * <p>Finds the index of the given value in the array starting at the given index.
     *
     * <p>This method returns {@link #INDEX_NOT_FOUND} ({@code -1}) for a {@code null} input array.
     *
     * <p>A negative startIndex is treated as zero. A startIndex larger than the array
     * length will return {@link #INDEX_NOT_FOUND} ({@code -1}).
     *
     * @param array  the array to search through for the object, may be {@code null}
     * @param valueToFind  the value to find
     * @param startIndex  the index to start searching at
     * @return the index of the value within the array,
     *  {@link #INDEX_NOT_FOUND} ({@code -1}) if not found or {@code null} array input
     */
    public static int indexOf(final double[] array, final double valueToFind, int startIndex) {
        if (isEmpty(array)) {
            return INDEX_NOT_FOUND;
        }
        if (startIndex < 0) {
            startIndex = 0;
        }
        for (int i = startIndex; i < array.length; i++) {
            if (valueToFind == array[i]) {
                return i;
            }
        }
        return INDEX_NOT_FOUND;
    }

    /**
     * <p>Finds the index of the given value in the array starting at the given index.
     * This method will return the index of the first value which falls between the region
     * defined by valueToFind - tolerance and valueToFind + tolerance.
     *
     * <p>This method returns {@link #INDEX_NOT_FOUND} ({@code -1}) for a {@code null} input array.
     *
     * <p>A negative startIndex is treated as zero. A startIndex larger than the array
     * length will return {@link #INDEX_NOT_FOUND} ({@code -1}).
     *
     * @param array  the array to search through for the object, may be {@code null}
     * @param valueToFind  the value to find
     * @param startIndex  the index to start searching at
     * @param tolerance tolerance of the search
     * @return the index of the value within the array,
     *  {@link #INDEX_NOT_FOUND} ({@code -1}) if not found or {@code null} array input
     */
    public static int indexOf(final double[] array, final double valueToFind, int startIndex, final double tolerance) {
        if (isEmpty(array)) {
            return INDEX_NOT_FOUND;
        }
        if (startIndex < 0) {
            startIndex = 0;
        }
        final double min = valueToFind - tolerance;
        final double max = valueToFind + tolerance;
        for (int i = startIndex; i < array.length; i++) {
            if (array[i] >= min && array[i] <= max) {
                return i;
            }
        }
        return INDEX_NOT_FOUND;
    }

    // float IndexOf
    //-----------------------------------------------------------------------
    /**
     * <p>Finds the index of the given value in the array.
     *
     * <p>This method returns {@link #INDEX_NOT_FOUND} ({@code -1}) for a {@code null} input array.
     *
     * @param array  the array to search through for the object, may be {@code null}
     * @param valueToFind  the value to find
     * @return the index of the value within the array,
     *  {@link #INDEX_NOT_FOUND} ({@code -1}) if not found or {@code null} array input
     */
    public static int indexOf(final float[] array, final float valueToFind) {
        return indexOf(array, valueToFind, 0);
    }

    /**
     * <p>Finds the index of the given value in the array starting at the given index.
     *
     * <p>This method returns {@link #INDEX_NOT_FOUND} ({@code -1}) for a {@code null} input array.
     *
     * <p>A negative startIndex is treated as zero. A startIndex larger than the array
     * length will return {@link #INDEX_NOT_FOUND} ({@code -1}).
     *
     * @param array  the array to search through for the object, may be {@code null}
     * @param valueToFind  the value to find
     * @param startIndex  the index to start searching at
     * @return the index of the value within the array,
     *  {@link #INDEX_NOT_FOUND} ({@code -1}) if not found or {@code null} array input
     */
    public static int indexOf(final float[] array, final float valueToFind, int startIndex) {
        if (isEmpty(array)) {
            return INDEX_NOT_FOUND;
        }
        if (startIndex < 0) {
            startIndex = 0;
        }
        for (int i = startIndex; i < array.length; i++) {
            if (valueToFind == array[i]) {
                return i;
            }
        }
        return INDEX_NOT_FOUND;
    }

   // int IndexOf
//-----------------------------------------------------------------------
/**
 * <p>Finds the index of the given value in the array.
 *
 * <p>This method returns {@link #INDEX_NOT_FOUND} ({@code -1}) for a {@code null} input array.
 *
 * @param array  the array to search through for the object, may be {@code null}
 * @param valueToFind  the value to find
 * @return the index of the value within the array,
 *  {@link #INDEX_NOT_FOUND} ({@code -1}) if not found or {@code null} array input
 */
public static int indexOf(final int[] array, final int valueToFind) {
    return indexOf(array, valueToFind, 0);
}

    /**
     * <p>Finds the index of the given value in the array starting at the given index.
     *
     * <p>This method returns {@link #INDEX_NOT_FOUND} ({@code -1}) for a {@code null} input array.
     *
     * <p>A negative startIndex is treated as zero. A startIndex larger than the array
     * length will return {@link #INDEX_NOT_FOUND} ({@code -1}).
     *
     * @param array  the array to search through for the object, may be {@code null}
     * @param valueToFind  the value to find
     * @param startIndex  the index to start searching at
     * @return the index of the value within the array,
     *  {@link #INDEX_NOT_FOUND} ({@code -1}) if not found or {@code null} array input
     */
    public static int indexOf(final int[] array, final int valueToFind, int startIndex) {
        if (array == null) {
            return INDEX_NOT_FOUND;
        }
        if (startIndex < 0) {
            startIndex = 0;
        }
        for (int i = startIndex; i < array.length; i++) {
            if (valueToFind == array[i]) {
                return i;
            }
        }
        return INDEX_NOT_FOUND;
    }

    // long IndexOf
    //-----------------------------------------------------------------------
    /**
     * <p>Finds the index of the given value in the array.
     *
     * <p>This method returns {@link #INDEX_NOT_FOUND} ({@code -1}) for a {@code null} input array.
     *
     * @param array  the array to search through for the object, may be {@code null}
     * @param valueToFind  the value to find
     * @return the index of the value within the array,
     *  {@link #INDEX_NOT_FOUND} ({@code -1}) if not found or {@code null} array input
     */
    public static int indexOf(final long[] array, final long valueToFind) {
        return indexOf(array, valueToFind, 0);
    }

    /**
     * <p>Finds the index of the given value in the array starting at the given index.
     *
     * <p>This method returns {@link #INDEX_NOT_FOUND} ({@code -1}) for a {@code null} input array.
     *
     * <p>A negative startIndex is treated as zero. A startIndex larger than the array
     * length will return {@link #INDEX_NOT_FOUND} ({@code -1}).
     *
     * @param array  the array to search through for the object, may be {@code null}
     * @param valueToFind  the value to find
     * @param startIndex  the index to start searching at
     * @return the index of the value within the array,
     *  {@link #INDEX_NOT_FOUND} ({@code -1}) if not found or {@code null} array input
     */
    public static int indexOf(final long[] array, final long valueToFind, int startIndex) {
        if (array == null) {
            return INDEX_NOT_FOUND;
        }
        if (startIndex < 0) {
            startIndex = 0;
        }
        for (int i = startIndex; i < array.length; i++) {
            if (valueToFind == array[i]) {
                return i;
            }
        }
        return INDEX_NOT_FOUND;
    }

    // Object IndexOf
    //-----------------------------------------------------------------------
    /**
     * <p>Finds the index of the given object in the array.
     *
     * <p>This method returns {@link #INDEX_NOT_FOUND} ({@code -1}) for a {@code null} input array.
     *
     * @param array  the array to search through for the object, may be {@code null}
     * @param objectToFind  the object to find, may be {@code null}
     * @return the index of the object within the array,
     *  {@link #INDEX_NOT_FOUND} ({@code -1}) if not found or {@code null} array input
     */
    public static int indexOf(final Object[] array, final Object objectToFind) {
        return indexOf(array, objectToFind, 0);
    }

    /**
     * <p>Finds the index of the given object in the array starting at the given index.
     *
     * <p>This method returns {@link #INDEX_NOT_FOUND} ({@code -1}) for a {@code null} input array.
     *
     * <p>A negative startIndex is treated as zero. A startIndex larger than the array
     * length will return {@link #INDEX_NOT_FOUND} ({@code -1}).
     *
     * @param array  the array to search through for the object, may be {@code null}
     * @param objectToFind  the object to find, may be {@code null}
     * @param startIndex  the index to start searching at
     * @return the index of the object within the array starting at the index,
     *  {@link #INDEX_NOT_FOUND} ({@code -1}) if not found or {@code null} array input
     */
    public static int indexOf(final Object[] array, final Object objectToFind, int startIndex) {
        if (array == null) {
            return INDEX_NOT_FOUND;
        }
        if (startIndex < 0) {
            startIndex = 0;
        }
        if (objectToFind == null) {
            for (int i = startIndex; i < array.length; i++) {
                if (array[i] == null) {
                    return i;
                }
            }
        } else {
            for (int i = startIndex; i < array.length; i++) {
                if (objectToFind.equals(array[i])) {
                    return i;
                }
            }
        }
        return INDEX_NOT_FOUND;
    }

    // short IndexOf
    //-----------------------------------------------------------------------
    /**
     * <p>Finds the index of the given value in the array.
     *
     * <p>This method returns {@link #INDEX_NOT_FOUND} ({@code -1}) for a {@code null} input array.
     *
     * @param array  the array to search through for the object, may be {@code null}
     * @param valueToFind  the value to find
     * @return the index of the value within the array,
     *  {@link #INDEX_NOT_FOUND} ({@code -1}) if not found or {@code null} array input
     */
    public static int indexOf(final short[] array, final short valueToFind) {
        return indexOf(array, valueToFind, 0);
    }

    /**
     * <p>Finds the index of the given value in the array starting at the given index.
     *
     * <p>This method returns {@link #INDEX_NOT_FOUND} ({@code -1}) for a {@code null} input array.
     *
     * <p>A negative startIndex is treated as zero. A startIndex larger than the array
     * length will return {@link #INDEX_NOT_FOUND} ({@code -1}).
     *
     * @param array  the array to search through for the object, may be {@code null}
     * @param valueToFind  the value to find
     * @param startIndex  the index to start searching at
     * @return the index of the value within the array,
     *  {@link #INDEX_NOT_FOUND} ({@code -1}) if not found or {@code null} array input
     */
    public static int indexOf(final short[] array, final short valueToFind, int startIndex) {
        if (array == null) {
            return INDEX_NOT_FOUND;
        }
        if (startIndex < 0) {
            startIndex = 0;
        }
        for (int i = startIndex; i < array.length; i++) {
            if (valueToFind == array[i]) {
                return i;
            }
        }
        return INDEX_NOT_FOUND;
    }

    /**
     * <p>Inserts elements into an array at the given index (starting from zero).</p>
     *
     * <p>When an array is returned, it is always a new array.</p>
     *
     * <pre>
     * ArrayUtils.insert(index, null, null)      = null
     * ArrayUtils.insert(index, array, null)     = cloned copy of 'array'
     * ArrayUtils.insert(index, null, values)    = null
     * </pre>
     *
     * @param index the position within {@code array} to insert the new values
     * @param array the array to insert the values into, may be {@code null}
     * @param values the new values to insert, may be {@code null}
     * @return The new array.
     * @throws IndexOutOfBoundsException if {@code array} is provided
     * and either {@code index < 0} or {@code index > array.length}
     * @since 3.6
     */
    public static boolean[] insert(final int index, final boolean[] array, final boolean... values) {
        if (array == null) {
            return null;
        }
        if (ArrayUtils.isEmpty(values)) {
            return clone(array);
        }
        if (index < 0 || index > array.length) {
            throw new IndexOutOfBoundsException("Index: " + index + ", Length: " + array.length);
        }

        final boolean[] result = new boolean[array.length + values.length];

        System.arraycopy(values, 0, result, index, values.length);
        if (index > 0) {
            System.arraycopy(array, 0, result, 0, index);
        }
        if (index < array.length) {
            System.arraycopy(array, index, result, index + values.length, array.length - index);
        }
        return result;
    }

    /**
     * <p>Inserts elements into an array at the given index (starting from zero).</p>
     *
     * <p>When an array is returned, it is always a new array.</p>
     *
     * <pre>
     * ArrayUtils.insert(index, null, null)      = null
     * ArrayUtils.insert(index, array, null)     = cloned copy of 'array'
     * ArrayUtils.insert(index, null, values)    = null
     * </pre>
     *
     * @param index the position within {@code array} to insert the new values
     * @param array the array to insert the values into, may be {@code null}
     * @param values the new values to insert, may be {@code null}
     * @return The new array.
     * @throws IndexOutOfBoundsException if {@code array} is provided
     * and either {@code index < 0} or {@code index > array.length}
     * @since 3.6
     */
    public static byte[] insert(final int index, final byte[] array, final byte... values) {
        if (array == null) {
            return null;
        }
        if (ArrayUtils.isEmpty(values)) {
            return clone(array);
        }
        if (index < 0 || index > array.length) {
            throw new IndexOutOfBoundsException("Index: " + index + ", Length: " + array.length);
        }

        final byte[] result = new byte[array.length + values.length];

        System.arraycopy(values, 0, result, index, values.length);
        if (index > 0) {
            System.arraycopy(array, 0, result, 0, index);
        }
        if (index < array.length) {
            System.arraycopy(array, index, result, index + values.length, array.length - index);
        }
        return result;
    }

    /**
     * <p>Inserts elements into an array at the given index (starting from zero).</p>
     *
     * <p>When an array is returned, it is always a new array.</p>
     *
     * <pre>
     * ArrayUtils.insert(index, null, null)      = null
     * ArrayUtils.insert(index, array, null)     = cloned copy of 'array'
     * ArrayUtils.insert(index, null, values)    = null
     * </pre>
     *
     * @param index the position within {@code array} to insert the new values
     * @param array the array to insert the values into, may be {@code null}
     * @param values the new values to insert, may be {@code null}
     * @return The new array.
     * @throws IndexOutOfBoundsException if {@code array} is provided
     * and either {@code index < 0} or {@code index > array.length}
     * @since 3.6
     */
    public static char[] insert(final int index, final char[] array, final char... values) {
        if (array == null) {
            return null;
        }
        if (ArrayUtils.isEmpty(values)) {
            return clone(array);
        }
        if (index < 0 || index > array.length) {
            throw new IndexOutOfBoundsException("Index: " + index + ", Length: " + array.length);
        }

        final char[] result = new char[array.length + values.length];

        System.arraycopy(values, 0, result, index, values.length);
        if (index > 0) {
            System.arraycopy(array, 0, result, 0, index);
        }
        if (index < array.length) {
            System.arraycopy(array, index, result, index + values.length, array.length - index);
        }
        return result;
    }

    /**
     * <p>Inserts elements into an array at the given index (starting from zero).</p>
     *
     * <p>When an array is returned, it is always a new array.</p>
     *
     * <pre>
     * ArrayUtils.insert(index, null, null)      = null
     * ArrayUtils.insert(index, array, null)     = cloned copy of 'array'
     * ArrayUtils.insert(index, null, values)    = null
     * </pre>
     *
     * @param index the position within {@code array} to insert the new values
     * @param array the array to insert the values into, may be {@code null}
     * @param values the new values to insert, may be {@code null}
     * @return The new array.
     * @throws IndexOutOfBoundsException if {@code array} is provided
     * and either {@code index < 0} or {@code index > array.length}
     * @since 3.6
     */
    public static double[] insert(final int index, final double[] array, final double... values) {
        if (array == null) {
            return null;
        }
        if (ArrayUtils.isEmpty(values)) {
            return clone(array);
        }
        if (index < 0 || index > array.length) {
            throw new IndexOutOfBoundsException("Index: " + index + ", Length: " + array.length);
        }

        final double[] result = new double[array.length + values.length];

        System.arraycopy(values, 0, result, index, values.length);
        if (index > 0) {
            System.arraycopy(array, 0, result, 0, index);
        }
        if (index < array.length) {
            System.arraycopy(array, index, result, index + values.length, array.length - index);
        }
        return result;
    }

    /**
     * <p>Inserts elements into an array at the given index (starting from zero).</p>
     *
     * <p>When an array is returned, it is always a new array.</p>
     *
     * <pre>
     * ArrayUtils.insert(index, null, null)      = null
     * ArrayUtils.insert(index, array, null)     = cloned copy of 'array'
     * ArrayUtils.insert(index, null, values)    = null
     * </pre>
     *
     * @param index the position within {@code array} to insert the new values
     * @param array the array to insert the values into, may be {@code null}
     * @param values the new values to insert, may be {@code null}
     * @return The new array.
     * @throws IndexOutOfBoundsException if {@code array} is provided
     * and either {@code index < 0} or {@code index > array.length}
     * @since 3.6
     */
    public static float[] insert(final int index, final float[] array, final float... values) {
        if (array == null) {
            return null;
        }
        if (ArrayUtils.isEmpty(values)) {
            return clone(array);
        }
        if (index < 0 || index > array.length) {
            throw new IndexOutOfBoundsException("Index: " + index + ", Length: " + array.length);
        }

        final float[] result = new float[array.length + values.length];

        System.arraycopy(values, 0, result, index, values.length);
        if (index > 0) {
            System.arraycopy(array, 0, result, 0, index);
        }
        if (index < array.length) {
            System.arraycopy(array, index, result, index + values.length, array.length - index);
        }
        return result;
    }

    /**
     * <p>Inserts elements into an array at the given index (starting from zero).</p>
     *
     * <p>When an array is returned, it is always a new array.</p>
     *
     * <pre>
     * ArrayUtils.insert(index, null, null)      = null
     * ArrayUtils.insert(index, array, null)     = cloned copy of 'array'
     * ArrayUtils.insert(index, null, values)    = null
     * </pre>
     *
     * @param index the position within {@code array} to insert the new values
     * @param array the array to insert the values into, may be {@code null}
     * @param values the new values to insert, may be {@code null}
     * @return The new array.
     * @throws IndexOutOfBoundsException if {@code array} is provided
     * and either {@code index < 0} or {@code index > array.length}
     * @since 3.6
     */
    public static int[] insert(final int index, final int[] array, final int... values) {
        if (array == null) {
            return null;
        }
        if (ArrayUtils.isEmpty(values)) {
            return clone(array);
        }
        if (index < 0 || index > array.length) {
            throw new IndexOutOfBoundsException("Index: " + index + ", Length: " + array.length);
        }

        final int[] result = new int[array.length + values.length];

        System.arraycopy(values, 0, result, index, values.length);
        if (index > 0) {
            System.arraycopy(array, 0, result, 0, index);
        }
        if (index < array.length) {
            System.arraycopy(array, index, result, index + values.length, array.length - index);
        }
        return result;
    }

    /**
     * <p>Inserts elements into an array at the given index (starting from zero).</p>
     *
     * <p>When an array is returned, it is always a new array.</p>
     *
     * <pre>
     * ArrayUtils.insert(index, null, null)      = null
     * ArrayUtils.insert(index, array, null)     = cloned copy of 'array'
     * ArrayUtils.insert(index, null, values)    = null
     * </pre>
     *
     * @param index the position within {@code array} to insert the new values
     * @param array the array to insert the values into, may be {@code null}
     * @param values the new values to insert, may be {@code null}
     * @return The new array.
     * @throws IndexOutOfBoundsException if {@code array} is provided
     * and either {@code index < 0} or {@code index > array.length}
     * @since 3.6
     */
    public static long[] insert(final int index, final long[] array, final long... values) {
        if (array == null) {
            return null;
        }
        if (ArrayUtils.isEmpty(values)) {
            return clone(array);
        }
        if (index < 0 || index > array.length) {
            throw new IndexOutOfBoundsException("Index: " + index + ", Length: " + array.length);
        }

        final long[] result = new long[array.length + values.length];

        System.arraycopy(values, 0, result, index, values.length);
        if (index > 0) {
            System.arraycopy(array, 0, result, 0, index);
        }
        if (index < array.length) {
            System.arraycopy(array, index, result, index + values.length, array.length - index);
        }
        return result;
    }

    /**
     * <p>Inserts elements into an array at the given index (starting from zero).</p>
     *
     * <p>When an array is returned, it is always a new array.</p>
     *
     * <pre>
     * ArrayUtils.insert(index, null, null)      = null
     * ArrayUtils.insert(index, array, null)     = cloned copy of 'array'
     * ArrayUtils.insert(index, null, values)    = null
     * </pre>
     *
     * @param index the position within {@code array} to insert the new values
     * @param array the array to insert the values into, may be {@code null}
     * @param values the new values to insert, may be {@code null}
     * @return The new array.
     * @throws IndexOutOfBoundsException if {@code array} is provided
     * and either {@code index < 0} or {@code index > array.length}
     * @since 3.6
     */
    public static short[] insert(final int index, final short[] array, final short... values) {
        if (array == null) {
            return null;
        }
        if (ArrayUtils.isEmpty(values)) {
            return clone(array);
        }
        if (index < 0 || index > array.length) {
            throw new IndexOutOfBoundsException("Index: " + index + ", Length: " + array.length);
        }

        final short[] result = new short[array.length + values.length];

        System.arraycopy(values, 0, result, index, values.length);
        if (index > 0) {
            System.arraycopy(array, 0, result, 0, index);
        }
        if (index < array.length) {
            System.arraycopy(array, index, result, index + values.length, array.length - index);
        }
        return result;
    }

    /**
     * <p>Inserts elements into an array at the given index (starting from zero).</p>
     *
     * <p>When an array is returned, it is always a new array.</p>
     *
     * <pre>
     * ArrayUtils.insert(index, null, null)      = null
     * ArrayUtils.insert(index, array, null)     = cloned copy of 'array'
     * ArrayUtils.insert(index, null, values)    = null
     * </pre>
     *
     * @param <T> The type of elements in {@code array} and {@code values}
     * @param index the position within {@code array} to insert the new values
     * @param array the array to insert the values into, may be {@code null}
     * @param values the new values to insert, may be {@code null}
     * @return The new array.
     * @throws IndexOutOfBoundsException if {@code array} is provided
     * and either {@code index < 0} or {@code index > array.length}
     * @since 3.6
     */
    @SafeVarargs
    public static <T> T[] insert(final int index, final T[] array, final T... values) {
        /*
         * Note on use of @SafeVarargs:
         *
         * By returning null when 'array' is null, we avoid returning the vararg
         * array to the caller. We also avoid relying on the type of the vararg
         * array, by inspecting the component type of 'array'.
         */

        if (array == null) {
            return null;
        }
        if (ArrayUtils.isEmpty(values)) {
            return clone(array);
        }
        if (index < 0 || index > array.length) {
            throw new IndexOutOfBoundsException("Index: " + index + ", Length: " + array.length);
        }

        final Class<?> type = array.getClass().getComponentType();
        @SuppressWarnings("unchecked") // OK, because array and values are of type T
        final
        T[] result = (T[]) Array.newInstance(type, array.length + values.length);

        System.arraycopy(values, 0, result, index, values.length);
        if (index > 0) {
            System.arraycopy(array, 0, result, 0, index);
        }
        if (index < array.length) {
            System.arraycopy(array, index, result, index + values.length, array.length - index);
        }
        return result;
    }

    /**
     * Returns whether a given array can safely be accessed at the given index.
     * @param <T> the component type of the array
     * @param array the array to inspect, may be null
     * @param index the index of the array to be inspected
     * @return Whether the given index is safely-accessible in the given array
     * @since 3.8
     */
    public static <T> boolean isArrayIndexValid(T[] array, int index) {
        if (getLength(array) == 0 || array.length <= index) {
            return false;
        }

        return index >= 0;
    }

    /**
     * <p>Checks if an array of primitive booleans is empty or {@code null}.
     *
     * @param array  the array to test
     * @return {@code true} if the array is empty or {@code null}
     * @since 2.1
     */
    public static boolean isEmpty(final boolean[] array) {
        return getLength(array) == 0;
    }

    // IndexOf search
    // ----------------------------------------------------------------------

    /**
     * <p>Checks if an array of primitive bytes is empty or {@code null}.
     *
     * @param array  the array to test
     * @return {@code true} if the array is empty or {@code null}
     * @since 2.1
     */
    public static boolean isEmpty(final byte[] array) {
        return getLength(array) == 0;
    }

    /**
     * <p>Checks if an array of primitive chars is empty or {@code null}.
     *
     * @param array  the array to test
     * @return {@code true} if the array is empty or {@code null}
     * @since 2.1
     */
    public static boolean isEmpty(final char[] array) {
        return getLength(array) == 0;
    }

    /**
     * <p>Checks if an array of primitive doubles is empty or {@code null}.
     *
     * @param array  the array to test
     * @return {@code true} if the array is empty or {@code null}
     * @since 2.1
     */
    public static boolean isEmpty(final double[] array) {
        return getLength(array) == 0;
    }

    /**
     * <p>Checks if an array of primitive floats is empty or {@code null}.
     *
     * @param array  the array to test
     * @return {@code true} if the array is empty or {@code null}
     * @since 2.1
     */
    public static boolean isEmpty(final float[] array) {
        return getLength(array) == 0;
    }



    /**
     * <p>Checks if an array of primitive ints is empty or {@code null}.
     *
     * @param array  the array to test
     * @return {@code true} if the array is empty or {@code null}
     * @since 2.1
     */
    public static boolean isEmpty(final int[] array) {
        return getLength(array) == 0;
    }

    /**
     * <p>Checks if an array of primitive longs is empty or {@code null}.
     *
     * @param array  the array to test
     * @return {@code true} if the array is empty or {@code null}
     * @since 2.1
     */
    public static boolean isEmpty(final long[] array) {
        return getLength(array) == 0;
    }

    // ----------------------------------------------------------------------
    /**
     * <p>Checks if an array of Objects is empty or {@code null}.
     *
     * @param array  the array to test
     * @return {@code true} if the array is empty or {@code null}
     * @since 2.1
     */
    public static boolean isEmpty(final Object[] array) {
        return getLength(array) == 0;
    }

    /**
     * <p>Checks if an array of primitive shorts is empty or {@code null}.
     *
     * @param array  the array to test
     * @return {@code true} if the array is empty or {@code null}
     * @since 2.1
     */
    public static boolean isEmpty(final short[] array) {
        return getLength(array) == 0;
    }

    /**
     * <p>Compares two arrays, using equals(), handling multi-dimensional arrays
     * correctly.
     *
     * <p>Multi-dimensional primitive arrays are also handled correctly by this method.
     *
     * @param array1  the left hand array to compare, may be {@code null}
     * @param array2  the right hand array to compare, may be {@code null}
     * @return {@code true} if the arrays are equal
     * @deprecated this method has been replaced by {@code java.util.Objects.deepEquals(Object, Object)} and will be
     * removed from future releases.
     */
    @Deprecated
    public static boolean isEquals(final Object array1, final Object array2) {
        return new EqualsBuilder().append(array1, array2).isEquals();
    }

    /**
     * <p>Checks if an array of primitive booleans is not empty and not {@code null}.
     *
     * @param array  the array to test
     * @return {@code true} if the array is not empty and not {@code null}
     * @since 2.5
     */
    public static boolean isNotEmpty(final boolean[] array) {
        return !isEmpty(array);
    }

    /**
     * <p>Checks if an array of primitive bytes is not empty and not {@code null}.
     *
     * @param array  the array to test
     * @return {@code true} if the array is not empty and not {@code null}
     * @since 2.5
     */
    public static boolean isNotEmpty(final byte[] array) {
        return !isEmpty(array);
    }

    /**
     * <p>Checks if an array of primitive chars is not empty and not {@code null}.
     *
     * @param array  the array to test
     * @return {@code true} if the array is not empty and not {@code null}
     * @since 2.5
     */
    public static boolean isNotEmpty(final char[] array) {
        return !isEmpty(array);
    }

    /**
     * <p>Checks if an array of primitive doubles is not empty and not {@code null}.
     *
     * @param array  the array to test
     * @return {@code true} if the array is not empty and not {@code null}
     * @since 2.5
     */
    public static boolean isNotEmpty(final double[] array) {
        return !isEmpty(array);
    }

    /**
     * <p>Checks if an array of primitive floats is not empty and not {@code null}.
     *
     * @param array  the array to test
     * @return {@code true} if the array is not empty and not {@code null}
     * @since 2.5
     */
    public static boolean isNotEmpty(final float[] array) {
        return !isEmpty(array);
    }

    /**
     * <p>Checks if an array of primitive ints is not empty and not {@code null}.
     *
     * @param array  the array to test
     * @return {@code true} if the array is not empty and not {@code null}
     * @since 2.5
     */
    public static boolean isNotEmpty(final int[] array) {
        return !isEmpty(array);
    }

    /**
     * <p>Checks if an array of primitive longs is not empty and not {@code null}.
     *
     * @param array  the array to test
     * @return {@code true} if the array is not empty and not {@code null}
     * @since 2.5
     */
    public static boolean isNotEmpty(final long[] array) {
        return !isEmpty(array);
    }

    /**
     * <p>Checks if an array of primitive shorts is not empty and not {@code null}.
     *
     * @param array  the array to test
     * @return {@code true} if the array is not empty and not {@code null}
     * @since 2.5
     */
    public static boolean isNotEmpty(final short[] array) {
        return !isEmpty(array);
    }

    // ----------------------------------------------------------------------
    /**
     * <p>Checks if an array of Objects is not empty and not {@code null}.
     *
     * @param <T> the component type of the array
     * @param array  the array to test
     * @return {@code true} if the array is not empty and not {@code null}
     * @since 2.5
     */
     public static <T> boolean isNotEmpty(final T[] array) {
         return !isEmpty(array);
     }

    /**
     * <p>Checks whether two arrays are the same length, treating
     * {@code null} arrays as length {@code 0}.
     *
     * @param array1 the first array, may be {@code null}
     * @param array2 the second array, may be {@code null}
     * @return {@code true} if length of arrays matches, treating
     *  {@code null} as an empty array
     */
    public static boolean isSameLength(final boolean[] array1, final boolean[] array2) {
        return getLength(array1) == getLength(array2);
    }

    /**
     * <p>Checks whether two arrays are the same length, treating
     * {@code null} arrays as length {@code 0}.
     *
     * @param array1 the first array, may be {@code null}
     * @param array2 the second array, may be {@code null}
     * @return {@code true} if length of arrays matches, treating
     *  {@code null} as an empty array
     */
    public static boolean isSameLength(final byte[] array1, final byte[] array2) {
        return getLength(array1) == getLength(array2);
    }

    /**
     * <p>Checks whether two arrays are the same length, treating
     * {@code null} arrays as length {@code 0}.
     *
     * @param array1 the first array, may be {@code null}
     * @param array2 the second array, may be {@code null}
     * @return {@code true} if length of arrays matches, treating
     *  {@code null} as an empty array
     */
    public static boolean isSameLength(final char[] array1, final char[] array2) {
        return getLength(array1) == getLength(array2);
    }

    /**
     * <p>Checks whether two arrays are the same length, treating
     * {@code null} arrays as length {@code 0}.
     *
     * @param array1 the first array, may be {@code null}
     * @param array2 the second array, may be {@code null}
     * @return {@code true} if length of arrays matches, treating
     *  {@code null} as an empty array
     */
    public static boolean isSameLength(final double[] array1, final double[] array2) {
        return getLength(array1) == getLength(array2);
    }

    /**
     * <p>Checks whether two arrays are the same length, treating
     * {@code null} arrays as length {@code 0}.
     *
     * @param array1 the first array, may be {@code null}
     * @param array2 the second array, may be {@code null}
     * @return {@code true} if length of arrays matches, treating
     *  {@code null} as an empty array
     */
    public static boolean isSameLength(final float[] array1, final float[] array2) {
        return getLength(array1) == getLength(array2);
    }

    /**
     * <p>Checks whether two arrays are the same length, treating
     * {@code null} arrays as length {@code 0}.
     *
     * @param array1 the first array, may be {@code null}
     * @param array2 the second array, may be {@code null}
     * @return {@code true} if length of arrays matches, treating
     *  {@code null} as an empty array
     */
    public static boolean isSameLength(final int[] array1, final int[] array2) {
        return getLength(array1) == getLength(array2);
    }

    /**
     * <p>Checks whether two arrays are the same length, treating
     * {@code null} arrays as length {@code 0}.
     *
     * @param array1 the first array, may be {@code null}
     * @param array2 the second array, may be {@code null}
     * @return {@code true} if length of arrays matches, treating
     *  {@code null} as an empty array
     */
    public static boolean isSameLength(final long[] array1, final long[] array2) {
        return getLength(array1) == getLength(array2);
    }

    // Is same length
    //-----------------------------------------------------------------------
    /**
     * <p>Checks whether two arrays are the same length, treating
     * {@code null} arrays as length {@code 0}.
     *
     * <p>Any multi-dimensional aspects of the arrays are ignored.
     *
     * @param array1 the first array, may be {@code null}
     * @param array2 the second array, may be {@code null}
     * @return {@code true} if length of arrays matches, treating
     *  {@code null} as an empty array
     */
    public static boolean isSameLength(final Object[] array1, final Object[] array2) {
        return getLength(array1) == getLength(array2);
    }

    /**
     * <p>Checks whether two arrays are the same length, treating
     * {@code null} arrays as length {@code 0}.
     *
     * @param array1 the first array, may be {@code null}
     * @param array2 the second array, may be {@code null}
     * @return {@code true} if length of arrays matches, treating
     *  {@code null} as an empty array
     */
    public static boolean isSameLength(final short[] array1, final short[] array2) {
        return getLength(array1) == getLength(array2);
    }

    /**
     * <p>Checks whether two arrays are the same type taking into account
     * multi-dimensional arrays.
     *
     * @param array1 the first array, must not be {@code null}
     * @param array2 the second array, must not be {@code null}
     * @return {@code true} if type of arrays matches
     * @throws IllegalArgumentException if either array is {@code null}
     */
    public static boolean isSameType(final Object array1, final Object array2) {
        if (array1 == null || array2 == null) {
            throw new IllegalArgumentException("The Array must not be null");
        }
        return array1.getClass().getName().equals(array2.getClass().getName());
    }

    /**
     * <p>This method checks whether the provided array is sorted according to natural ordering
     * ({@code false} before {@code true}).
     *
     * @param array the array to check
     * @return whether the array is sorted according to natural ordering
     * @since 3.4
     */
    public static boolean isSorted(final boolean[] array) {
        if (array == null || array.length < 2) {
            return true;
        }

        boolean previous = array[0];
        final int n = array.length;
        for (int i = 1; i < n; i++) {
            final boolean current = array[i];
            if (BooleanUtils.compare(previous, current) > 0) {
                return false;
            }

            previous = current;
        }
        return true;
    }

    /**
     * <p>This method checks whether the provided array is sorted according to natural ordering.
     *
     * @param array the array to check
     * @return whether the array is sorted according to natural ordering
     * @since 3.4
     */
    public static boolean isSorted(final byte[] array) {
        if (array == null || array.length < 2) {
            return true;
        }

        byte previous = array[0];
        final int n = array.length;
        for (int i = 1; i < n; i++) {
            final byte current = array[i];
            if (NumberUtils.compare(previous, current) > 0) {
                return false;
            }

            previous = current;
        }
        return true;
    }

    /**
     * <p>This method checks whether the provided array is sorted according to natural ordering.
     *
     * @param array the array to check
     * @return whether the array is sorted according to natural ordering
     * @since 3.4
     */
    public static boolean isSorted(final char[] array) {
        if (array == null || array.length < 2) {
            return true;
        }

        char previous = array[0];
        final int n = array.length;
        for (int i = 1; i < n; i++) {
            final char current = array[i];
            if (CharUtils.compare(previous, current) > 0) {
                return false;
            }

            previous = current;
        }
        return true;
    }

    /**
     * <p>This method checks whether the provided array is sorted according to natural ordering.
     *
     * @param array the array to check
     * @return whether the array is sorted according to natural ordering
     * @since 3.4
     */
    public static boolean isSorted(final double[] array) {
        if (array == null || array.length < 2) {
            return true;
        }

        double previous = array[0];
        final int n = array.length;
        for (int i = 1; i < n; i++) {
            final double current = array[i];
            if (Double.compare(previous, current) > 0) {
                return false;
            }

            previous = current;
        }
        return true;
    }

    /**
     * <p>This method checks whether the provided array is sorted according to natural ordering.
     *
     * @param array the array to check
     * @return whether the array is sorted according to natural ordering
     * @since 3.4
     */
    public static boolean isSorted(final float[] array) {
        if (array == null || array.length < 2) {
            return true;
        }

        float previous = array[0];
        final int n = array.length;
        for (int i = 1; i < n; i++) {
            final float current = array[i];
            if (Float.compare(previous, current) > 0) {
                return false;
            }

            previous = current;
        }
        return true;
    }

    /**
     * <p>This method checks whether the provided array is sorted according to natural ordering.
     *
     * @param array the array to check
     * @return whether the array is sorted according to natural ordering
     * @since 3.4
     */
    public static boolean isSorted(final int[] array) {
        if (array == null || array.length < 2) {
            return true;
        }

        int previous = array[0];
        final int n = array.length;
        for (int i = 1; i < n; i++) {
            final int current = array[i];
            if (NumberUtils.compare(previous, current) > 0) {
                return false;
            }

            previous = current;
        }
        return true;
    }

    /**
     * <p>This method checks whether the provided array is sorted according to natural ordering.
     *
     * @param array the array to check
     * @return whether the array is sorted according to natural ordering
     * @since 3.4
     */
    public static boolean isSorted(final long[] array) {
        if (array == null || array.length < 2) {
            return true;
        }

        long previous = array[0];
        final int n = array.length;
        for (int i = 1; i < n; i++) {
            final long current = array[i];
            if (NumberUtils.compare(previous, current) > 0) {
                return false;
            }

            previous = current;
        }
        return true;
    }

    /**
     * <p>This method checks whether the provided array is sorted according to natural ordering.
     *
     * @param array the array to check
     * @return whether the array is sorted according to natural ordering
     * @since 3.4
     */
    public static boolean isSorted(final short[] array) {
        if (array == null || array.length < 2) {
            return true;
        }

        short previous = array[0];
        final int n = array.length;
        for (int i = 1; i < n; i++) {
            final short current = array[i];
            if (NumberUtils.compare(previous, current) > 0) {
                return false;
            }

            previous = current;
        }
        return true;
    }

    /**
     * <p>This method checks whether the provided array is sorted according to the class's
     * {@code compareTo} method.
     *
     * @param array the array to check
     * @param <T> the datatype of the array to check, it must implement {@code Comparable}
     * @return whether the array is sorted
     * @since 3.4
     */
    public static <T extends Comparable<? super T>> boolean isSorted(final T[] array) {
        return isSorted(array, (o1, o2) -> o1.compareTo(o2));
    }

    /**
     * <p>This method checks whether the provided array is sorted according to the provided {@code Comparator}.
     *
     * @param array the array to check
     * @param comparator the {@code Comparator} to compare over
     * @param <T> the datatype of the array
     * @return whether the array is sorted
     * @since 3.4
     */
    public static <T> boolean isSorted(final T[] array, final Comparator<T> comparator) {
        if (comparator == null) {
            throw new IllegalArgumentException("Comparator should not be null.");
        }

        if (array == null || array.length < 2) {
            return true;
        }

        T previous = array[0];
        final int n = array.length;
        for (int i = 1; i < n; i++) {
            final T current = array[i];
            if (comparator.compare(previous, current) > 0) {
                return false;
            }

            previous = current;
        }
        return true;
    }

    /**
     * <p>Finds the last index of the given value within the array.
     *
     * <p>This method returns {@link #INDEX_NOT_FOUND} ({@code -1}) if
     * {@code null} array input.
     *
     * @param array  the array to traverse backwards looking for the object, may be {@code null}
     * @param valueToFind  the object to find
     * @return the last index of the value within the array,
     *  {@link #INDEX_NOT_FOUND} ({@code -1}) if not found or {@code null} array input
     */
    public static int lastIndexOf(final boolean[] array, final boolean valueToFind) {
        return lastIndexOf(array, valueToFind, Integer.MAX_VALUE);
    }

    /**
     * <p>Finds the last index of the given value in the array starting at the given index.
     *
     * <p>This method returns {@link #INDEX_NOT_FOUND} ({@code -1}) for a {@code null} input array.
     *
     * <p>A negative startIndex will return {@link #INDEX_NOT_FOUND} ({@code -1}). A startIndex larger than
     * the array length will search from the end of the array.
     *
     * @param array  the array to traverse for looking for the object, may be {@code null}
     * @param valueToFind  the value to find
     * @param startIndex  the start index to traverse backwards from
     * @return the last index of the value within the array,
     *  {@link #INDEX_NOT_FOUND} ({@code -1}) if not found or {@code null} array input
     */
    public static int lastIndexOf(final boolean[] array, final boolean valueToFind, int startIndex) {
        if (isEmpty(array)) {
            return INDEX_NOT_FOUND;
        }
        if (startIndex < 0) {
            return INDEX_NOT_FOUND;
        } else if (startIndex >= array.length) {
            startIndex = array.length - 1;
        }
        for (int i = startIndex; i >= 0; i--) {
            if (valueToFind == array[i]) {
                return i;
            }
        }
        return INDEX_NOT_FOUND;
    }

    /**
     * <p>Finds the last index of the given value within the array.
     *
     * <p>This method returns {@link #INDEX_NOT_FOUND} ({@code -1}) for a {@code null} input array.
     *
     * @param array  the array to traverse backwards looking for the object, may be {@code null}
     * @param valueToFind  the object to find
     * @return the last index of the value within the array,
     *  {@link #INDEX_NOT_FOUND} ({@code -1}) if not found or {@code null} array input
     */
    public static int lastIndexOf(final byte[] array, final byte valueToFind) {
        return lastIndexOf(array, valueToFind, Integer.MAX_VALUE);
    }

    /**
     * <p>Finds the last index of the given value in the array starting at the given index.
     *
     * <p>This method returns {@link #INDEX_NOT_FOUND} ({@code -1}) for a {@code null} input array.
     *
     * <p>A negative startIndex will return {@link #INDEX_NOT_FOUND} ({@code -1}). A startIndex larger than the
     * array length will search from the end of the array.
     *
     * @param array  the array to traverse for looking for the object, may be {@code null}
     * @param valueToFind  the value to find
     * @param startIndex  the start index to traverse backwards from
     * @return the last index of the value within the array,
     *  {@link #INDEX_NOT_FOUND} ({@code -1}) if not found or {@code null} array input
     */
    public static int lastIndexOf(final byte[] array, final byte valueToFind, int startIndex) {
        if (array == null) {
            return INDEX_NOT_FOUND;
        }
        if (startIndex < 0) {
            return INDEX_NOT_FOUND;
        } else if (startIndex >= array.length) {
            startIndex = array.length - 1;
        }
        for (int i = startIndex; i >= 0; i--) {
            if (valueToFind == array[i]) {
                return i;
            }
        }
        return INDEX_NOT_FOUND;
    }

    /**
     * <p>Finds the last index of the given value within the array.
     *
     * <p>This method returns {@link #INDEX_NOT_FOUND} ({@code -1}) for a {@code null} input array.
     *
     * @param array  the array to traverse backwards looking for the object, may be {@code null}
     * @param valueToFind  the object to find
     * @return the last index of the value within the array,
     *  {@link #INDEX_NOT_FOUND} ({@code -1}) if not found or {@code null} array input
     * @since 2.1
     */
    public static int lastIndexOf(final char[] array, final char valueToFind) {
        return lastIndexOf(array, valueToFind, Integer.MAX_VALUE);
    }

    /**
     * <p>Finds the last index of the given value in the array starting at the given index.
     *
     * <p>This method returns {@link #INDEX_NOT_FOUND} ({@code -1}) for a {@code null} input array.
     *
     * <p>A negative startIndex will return {@link #INDEX_NOT_FOUND} ({@code -1}). A startIndex larger than the
     * array length will search from the end of the array.
     *
     * @param array  the array to traverse for looking for the object, may be {@code null}
     * @param valueToFind  the value to find
     * @param startIndex  the start index to traverse backwards from
     * @return the last index of the value within the array,
     *  {@link #INDEX_NOT_FOUND} ({@code -1}) if not found or {@code null} array input
     * @since 2.1
     */
    public static int lastIndexOf(final char[] array, final char valueToFind, int startIndex) {
        if (array == null) {
            return INDEX_NOT_FOUND;
        }
        if (startIndex < 0) {
            return INDEX_NOT_FOUND;
        } else if (startIndex >= array.length) {
            startIndex = array.length - 1;
        }
        for (int i = startIndex; i >= 0; i--) {
            if (valueToFind == array[i]) {
                return i;
            }
        }
        return INDEX_NOT_FOUND;
    }

    /**
     * <p>Finds the last index of the given value within the array.
     *
     * <p>This method returns {@link #INDEX_NOT_FOUND} ({@code -1}) for a {@code null} input array.
     *
     * @param array  the array to traverse backwards looking for the object, may be {@code null}
     * @param valueToFind  the object to find
     * @return the last index of the value within the array,
     *  {@link #INDEX_NOT_FOUND} ({@code -1}) if not found or {@code null} array input
     */
    public static int lastIndexOf(final double[] array, final double valueToFind) {
        return lastIndexOf(array, valueToFind, Integer.MAX_VALUE);
    }

    /**
     * <p>Finds the last index of the given value within a given tolerance in the array.
     * This method will return the index of the last value which falls between the region
     * defined by valueToFind - tolerance and valueToFind + tolerance.
     *
     * <p>This method returns {@link #INDEX_NOT_FOUND} ({@code -1}) for a {@code null} input array.
     *
     * @param array  the array to search through for the object, may be {@code null}
     * @param valueToFind  the value to find
     * @param tolerance tolerance of the search
     * @return the index of the value within the array,
     *  {@link #INDEX_NOT_FOUND} ({@code -1}) if not found or {@code null} array input
     */
    public static int lastIndexOf(final double[] array, final double valueToFind, final double tolerance) {
        return lastIndexOf(array, valueToFind, Integer.MAX_VALUE, tolerance);
    }

    /**
     * <p>Finds the last index of the given value in the array starting at the given index.
     *
     * <p>This method returns {@link #INDEX_NOT_FOUND} ({@code -1}) for a {@code null} input array.
     *
     * <p>A negative startIndex will return {@link #INDEX_NOT_FOUND} ({@code -1}). A startIndex larger than the
     * array length will search from the end of the array.
     *
     * @param array  the array to traverse for looking for the object, may be {@code null}
     * @param valueToFind  the value to find
     * @param startIndex  the start index to traverse backwards from
     * @return the last index of the value within the array,
     *  {@link #INDEX_NOT_FOUND} ({@code -1}) if not found or {@code null} array input
     */
    public static int lastIndexOf(final double[] array, final double valueToFind, int startIndex) {
        if (isEmpty(array)) {
            return INDEX_NOT_FOUND;
        }
        if (startIndex < 0) {
            return INDEX_NOT_FOUND;
        } else if (startIndex >= array.length) {
            startIndex = array.length - 1;
        }
        for (int i = startIndex; i >= 0; i--) {
            if (valueToFind == array[i]) {
                return i;
            }
        }
        return INDEX_NOT_FOUND;
    }

    /**
     * <p>Finds the last index of the given value in the array starting at the given index.
     * This method will return the index of the last value which falls between the region
     * defined by valueToFind - tolerance and valueToFind + tolerance.
     *
     * <p>This method returns {@link #INDEX_NOT_FOUND} ({@code -1}) for a {@code null} input array.
     *
     * <p>A negative startIndex will return {@link #INDEX_NOT_FOUND} ({@code -1}). A startIndex larger than the
     * array length will search from the end of the array.
     *
     * @param array  the array to traverse for looking for the object, may be {@code null}
     * @param valueToFind  the value to find
     * @param startIndex  the start index to traverse backwards from
     * @param tolerance  search for value within plus/minus this amount
     * @return the last index of the value within the array,
     *  {@link #INDEX_NOT_FOUND} ({@code -1}) if not found or {@code null} array input
     */
    public static int lastIndexOf(final double[] array, final double valueToFind, int startIndex, final double tolerance) {
        if (isEmpty(array)) {
            return INDEX_NOT_FOUND;
        }
        if (startIndex < 0) {
            return INDEX_NOT_FOUND;
        } else if (startIndex >= array.length) {
            startIndex = array.length - 1;
        }
        final double min = valueToFind - tolerance;
        final double max = valueToFind + tolerance;
        for (int i = startIndex; i >= 0; i--) {
            if (array[i] >= min && array[i] <= max) {
                return i;
            }
        }
        return INDEX_NOT_FOUND;
    }


    /**
     * <p>Finds the last index of the given value within the array.
     *
     * <p>This method returns {@link #INDEX_NOT_FOUND} ({@code -1}) for a {@code null} input array.
     *
     * @param array  the array to traverse backwards looking for the object, may be {@code null}
     * @param valueToFind  the object to find
     * @return the last index of the value within the array,
     *  {@link #INDEX_NOT_FOUND} ({@code -1}) if not found or {@code null} array input
     */
    public static int lastIndexOf(final float[] array, final float valueToFind) {
        return lastIndexOf(array, valueToFind, Integer.MAX_VALUE);
    }

    /**
     * <p>Finds the last index of the given value in the array starting at the given index.
     *
     * <p>This method returns {@link #INDEX_NOT_FOUND} ({@code -1}) for a {@code null} input array.
     *
     * <p>A negative startIndex will return {@link #INDEX_NOT_FOUND} ({@code -1}). A startIndex larger than the
     * array length will search from the end of the array.
     *
     * @param array  the array to traverse for looking for the object, may be {@code null}
     * @param valueToFind  the value to find
     * @param startIndex  the start index to traverse backwards from
     * @return the last index of the value within the array,
     *  {@link #INDEX_NOT_FOUND} ({@code -1}) if not found or {@code null} array input
     */
    public static int lastIndexOf(final float[] array, final float valueToFind, int startIndex) {
        if (isEmpty(array)) {
            return INDEX_NOT_FOUND;
        }
        if (startIndex < 0) {
            return INDEX_NOT_FOUND;
        } else if (startIndex >= array.length) {
            startIndex = array.length - 1;
        }
        for (int i = startIndex; i >= 0; i--) {
            if (valueToFind == array[i]) {
                return i;
            }
        }
        return INDEX_NOT_FOUND;
    }

    /**
     * <p>Finds the last index of the given value within the array.
     *
     * <p>This method returns {@link #INDEX_NOT_FOUND} ({@code -1}) for a {@code null} input array.
     *
     * @param array  the array to traverse backwards looking for the object, may be {@code null}
     * @param valueToFind  the object to find
     * @return the last index of the value within the array,
     *  {@link #INDEX_NOT_FOUND} ({@code -1}) if not found or {@code null} array input
     */
    public static int lastIndexOf(final int[] array, final int valueToFind) {
        return lastIndexOf(array, valueToFind, Integer.MAX_VALUE);
    }

    /**
     * <p>Finds the last index of the given value in the array starting at the given index.
     *
     * <p>This method returns {@link #INDEX_NOT_FOUND} ({@code -1}) for a {@code null} input array.
     *
     * <p>A negative startIndex will return {@link #INDEX_NOT_FOUND} ({@code -1}). A startIndex larger than the
     * array length will search from the end of the array.
     *
     * @param array  the array to traverse for looking for the object, may be {@code null}
     * @param valueToFind  the value to find
     * @param startIndex  the start index to traverse backwards from
     * @return the last index of the value within the array,
     *  {@link #INDEX_NOT_FOUND} ({@code -1}) if not found or {@code null} array input
     */
    public static int lastIndexOf(final int[] array, final int valueToFind, int startIndex) {
        if (array == null) {
            return INDEX_NOT_FOUND;
        }
        if (startIndex < 0) {
            return INDEX_NOT_FOUND;
        } else if (startIndex >= array.length) {
            startIndex = array.length - 1;
        }
        for (int i = startIndex; i >= 0; i--) {
            if (valueToFind == array[i]) {
                return i;
            }
        }
        return INDEX_NOT_FOUND;
    }

    /**
     * <p>Finds the last index of the given value within the array.
     *
     * <p>This method returns {@link #INDEX_NOT_FOUND} ({@code -1}) for a {@code null} input array.
     *
     * @param array  the array to traverse backwards looking for the object, may be {@code null}
     * @param valueToFind  the object to find
     * @return the last index of the value within the array,
     *  {@link #INDEX_NOT_FOUND} ({@code -1}) if not found or {@code null} array input
     */
    public static int lastIndexOf(final long[] array, final long valueToFind) {
        return lastIndexOf(array, valueToFind, Integer.MAX_VALUE);
    }

    /**
     * <p>Finds the last index of the given value in the array starting at the given index.
     *
     * <p>This method returns {@link #INDEX_NOT_FOUND} ({@code -1}) for a {@code null} input array.
     *
     * <p>A negative startIndex will return {@link #INDEX_NOT_FOUND} ({@code -1}). A startIndex larger than the
     * array length will search from the end of the array.
     *
     * @param array  the array to traverse for looking for the object, may be {@code null}
     * @param valueToFind  the value to find
     * @param startIndex  the start index to traverse backwards from
     * @return the last index of the value within the array,
     *  {@link #INDEX_NOT_FOUND} ({@code -1}) if not found or {@code null} array input
     */
    public static int lastIndexOf(final long[] array, final long valueToFind, int startIndex) {
        if (array == null) {
            return INDEX_NOT_FOUND;
        }
        if (startIndex < 0) {
            return INDEX_NOT_FOUND;
        } else if (startIndex >= array.length) {
            startIndex = array.length - 1;
        }
        for (int i = startIndex; i >= 0; i--) {
            if (valueToFind == array[i]) {
                return i;
            }
        }
        return INDEX_NOT_FOUND;
    }

    /**
     * <p>Finds the last index of the given object within the array.
     *
     * <p>This method returns {@link #INDEX_NOT_FOUND} ({@code -1}) for a {@code null} input array.
     *
     * @param array  the array to traverse backwards looking for the object, may be {@code null}
     * @param objectToFind  the object to find, may be {@code null}
     * @return the last index of the object within the array,
     *  {@link #INDEX_NOT_FOUND} ({@code -1}) if not found or {@code null} array input
     */
    public static int lastIndexOf(final Object[] array, final Object objectToFind) {
        return lastIndexOf(array, objectToFind, Integer.MAX_VALUE);
    }

    /**
     * <p>Finds the last index of the given object in the array starting at the given index.
     *
     * <p>This method returns {@link #INDEX_NOT_FOUND} ({@code -1}) for a {@code null} input array.
     *
     * <p>A negative startIndex will return {@link #INDEX_NOT_FOUND} ({@code -1}). A startIndex larger than
     * the array length will search from the end of the array.
     *
     * @param array  the array to traverse for looking for the object, may be {@code null}
     * @param objectToFind  the object to find, may be {@code null}
     * @param startIndex  the start index to traverse backwards from
     * @return the last index of the object within the array,
     *  {@link #INDEX_NOT_FOUND} ({@code -1}) if not found or {@code null} array input
     */
    public static int lastIndexOf(final Object[] array, final Object objectToFind, int startIndex) {
        if (array == null) {
            return INDEX_NOT_FOUND;
        }
        if (startIndex < 0) {
            return INDEX_NOT_FOUND;
        } else if (startIndex >= array.length) {
            startIndex = array.length - 1;
        }
        if (objectToFind == null) {
            for (int i = startIndex; i >= 0; i--) {
                if (array[i] == null) {
                    return i;
                }
            }
        } else if (array.getClass().getComponentType().isInstance(objectToFind)) {
            for (int i = startIndex; i >= 0; i--) {
                if (objectToFind.equals(array[i])) {
                    return i;
                }
            }
        }
        return INDEX_NOT_FOUND;
    }

    /**
     * <p>Finds the last index of the given value within the array.
     *
     * <p>This method returns {@link #INDEX_NOT_FOUND} ({@code -1}) for a {@code null} input array.
     *
     * @param array  the array to traverse backwards looking for the object, may be {@code null}
     * @param valueToFind  the object to find
     * @return the last index of the value within the array,
     *  {@link #INDEX_NOT_FOUND} ({@code -1}) if not found or {@code null} array input
     */
    public static int lastIndexOf(final short[] array, final short valueToFind) {
        return lastIndexOf(array, valueToFind, Integer.MAX_VALUE);
    }

    /**
     * <p>Finds the last index of the given value in the array starting at the given index.
     *
     * <p>This method returns {@link #INDEX_NOT_FOUND} ({@code -1}) for a {@code null} input array.
     *
     * <p>A negative startIndex will return {@link #INDEX_NOT_FOUND} ({@code -1}). A startIndex larger than the
     * array length will search from the end of the array.
     *
     * @param array  the array to traverse for looking for the object, may be {@code null}
     * @param valueToFind  the value to find
     * @param startIndex  the start index to traverse backwards from
     * @return the last index of the value within the array,
     *  {@link #INDEX_NOT_FOUND} ({@code -1}) if not found or {@code null} array input
     */
    public static int lastIndexOf(final short[] array, final short valueToFind, int startIndex) {
        if (array == null) {
            return INDEX_NOT_FOUND;
        }
        if (startIndex < 0) {
            return INDEX_NOT_FOUND;
        } else if (startIndex >= array.length) {
            startIndex = array.length - 1;
        }
        for (int i = startIndex; i >= 0; i--) {
            if (valueToFind == array[i]) {
                return i;
            }
        }
        return INDEX_NOT_FOUND;
    }

    /**
     * <p>Defensive programming technique to change a {@code null}
     * reference to an empty one.
     *
     * <p>This method returns an empty array for a {@code null} input array.
     *
     * <p>As a memory optimizing technique an empty array passed in will be overridden with
     * the empty {@code public static} references in this class.
     *
     * @param array  the array to check for {@code null} or empty
     * @return the same array, {@code public static} empty array if {@code null} or empty input
     * @since 2.5
     */
    public static boolean[] nullToEmpty(final boolean[] array) {
        if (isEmpty(array)) {
            return EMPTY_BOOLEAN_ARRAY;
        }
        return array;
    }

    /**
     * <p>Defensive programming technique to change a {@code null}
     * reference to an empty one.
     *
     * <p>This method returns an empty array for a {@code null} input array.
     *
     * <p>As a memory optimizing technique an empty array passed in will be overridden with
     * the empty {@code public static} references in this class.
     *
     * @param array  the array to check for {@code null} or empty
     * @return the same array, {@code public static} empty array if {@code null} or empty input
     * @since 2.5
     */
    public static Boolean[] nullToEmpty(final Boolean[] array) {
        if (isEmpty(array)) {
            return EMPTY_BOOLEAN_OBJECT_ARRAY;
        }
        return array;
    }

    /**
     * <p>Defensive programming technique to change a {@code null}
     * reference to an empty one.
     *
     * <p>This method returns an empty array for a {@code null} input array.
     *
     * <p>As a memory optimizing technique an empty array passed in will be overridden with
     * the empty {@code public static} references in this class.
     *
     * @param array  the array to check for {@code null} or empty
     * @return the same array, {@code public static} empty array if {@code null} or empty input
     * @since 2.5
     */
    public static byte[] nullToEmpty(final byte[] array) {
        if (isEmpty(array)) {
            return EMPTY_BYTE_ARRAY;
        }
        return array;
    }

    /**
     * <p>Defensive programming technique to change a {@code null}
     * reference to an empty one.
     *
     * <p>This method returns an empty array for a {@code null} input array.
     *
     * <p>As a memory optimizing technique an empty array passed in will be overridden with
     * the empty {@code public static} references in this class.
     *
     * @param array  the array to check for {@code null} or empty
     * @return the same array, {@code public static} empty array if {@code null} or empty input
     * @since 2.5
     */
    public static Byte[] nullToEmpty(final Byte[] array) {
        if (isEmpty(array)) {
            return EMPTY_BYTE_OBJECT_ARRAY;
        }
        return array;
    }

    /**
     * <p>Defensive programming technique to change a {@code null}
     * reference to an empty one.
     *
     * <p>This method returns an empty array for a {@code null} input array.
     *
     * <p>As a memory optimizing technique an empty array passed in will be overridden with
     * the empty {@code public static} references in this class.
     *
     * @param array  the array to check for {@code null} or empty
     * @return the same array, {@code public static} empty array if {@code null} or empty input
     * @since 2.5
     */
    public static char[] nullToEmpty(final char[] array) {
        if (isEmpty(array)) {
            return EMPTY_CHAR_ARRAY;
        }
        return array;
    }

    /**
     * <p>Defensive programming technique to change a {@code null}
     * reference to an empty one.
     *
     * <p>This method returns an empty array for a {@code null} input array.
     *
     * <p>As a memory optimizing technique an empty array passed in will be overridden with
     * the empty {@code public static} references in this class.
     *
     * @param array  the array to check for {@code null} or empty
     * @return the same array, {@code public static} empty array if {@code null} or empty input
     * @since 2.5
     */
    public static Character[] nullToEmpty(final Character[] array) {
        if (isEmpty(array)) {
            return EMPTY_CHARACTER_OBJECT_ARRAY;
        }
        return array;
    }

    /**
     * <p>Defensive programming technique to change a {@code null}
     * reference to an empty one.
     *
     * <p>This method returns an empty array for a {@code null} input array.
     *
     * <p>As a memory optimizing technique an empty array passed in will be overridden with
     * the empty {@code public static} references in this class.
     *
     * @param array  the array to check for {@code null} or empty
     * @return the same array, {@code public static} empty array if {@code null} or empty input
     * @since 3.2
     */
    public static Class<?>[] nullToEmpty(final Class<?>[] array) {
        if (isEmpty(array)) {
            return EMPTY_CLASS_ARRAY;
        }
        return array;
    }

    /**
     * <p>Defensive programming technique to change a {@code null}
     * reference to an empty one.
     *
     * <p>This method returns an empty array for a {@code null} input array.
     *
     * <p>As a memory optimizing technique an empty array passed in will be overridden with
     * the empty {@code public static} references in this class.
     *
     * @param array  the array to check for {@code null} or empty
     * @return the same array, {@code public static} empty array if {@code null} or empty input
     * @since 2.5
     */
    public static double[] nullToEmpty(final double[] array) {
        if (isEmpty(array)) {
            return EMPTY_DOUBLE_ARRAY;
        }
        return array;
    }

    /**
     * <p>Defensive programming technique to change a {@code null}
     * reference to an empty one.
     *
     * <p>This method returns an empty array for a {@code null} input array.
     *
     * <p>As a memory optimizing technique an empty array passed in will be overridden with
     * the empty {@code public static} references in this class.
     *
     * @param array  the array to check for {@code null} or empty
     * @return the same array, {@code public static} empty array if {@code null} or empty input
     * @since 2.5
     */
    public static Double[] nullToEmpty(final Double[] array) {
        if (isEmpty(array)) {
            return EMPTY_DOUBLE_OBJECT_ARRAY;
        }
        return array;
    }

    /**
     * <p>Defensive programming technique to change a {@code null}
     * reference to an empty one.
     *
     * <p>This method returns an empty array for a {@code null} input array.
     *
     * <p>As a memory optimizing technique an empty array passed in will be overridden with
     * the empty {@code public static} references in this class.
     *
     * @param array  the array to check for {@code null} or empty
     * @return the same array, {@code public static} empty array if {@code null} or empty input
     * @since 2.5
     */
    public static float[] nullToEmpty(final float[] array) {
        if (isEmpty(array)) {
            return EMPTY_FLOAT_ARRAY;
        }
        return array;
    }

    /**
     * <p>Defensive programming technique to change a {@code null}
     * reference to an empty one.
     *
     * <p>This method returns an empty array for a {@code null} input array.
     *
     * <p>As a memory optimizing technique an empty array passed in will be overridden with
     * the empty {@code public static} references in this class.
     *
     * @param array  the array to check for {@code null} or empty
     * @return the same array, {@code public static} empty array if {@code null} or empty input
     * @since 2.5
     */
    public static Float[] nullToEmpty(final Float[] array) {
        if (isEmpty(array)) {
            return EMPTY_FLOAT_OBJECT_ARRAY;
        }
        return array;
    }

    /**
     * <p>Defensive programming technique to change a {@code null}
     * reference to an empty one.
     *
     * <p>This method returns an empty array for a {@code null} input array.
     *
     * <p>As a memory optimizing technique an empty array passed in will be overridden with
     * the empty {@code public static} references in this class.
     *
     * @param array  the array to check for {@code null} or empty
     * @return the same array, {@code public static} empty array if {@code null} or empty input
     * @since 2.5
     */
    public static int[] nullToEmpty(final int[] array) {
        if (isEmpty(array)) {
            return EMPTY_INT_ARRAY;
        }
        return array;
    }

    // Primitive/Object array converters
    // ----------------------------------------------------------------------

    /**
     * <p>Defensive programming technique to change a {@code null}
     * reference to an empty one.
     *
     * <p>This method returns an empty array for a {@code null} input array.
     *
     * <p>As a memory optimizing technique an empty array passed in will be overridden with
     * the empty {@code public static} references in this class.
     *
     * @param array  the array to check for {@code null} or empty
     * @return the same array, {@code public static} empty array if {@code null} or empty input
     * @since 2.5
     */
    public static Integer[] nullToEmpty(final Integer[] array) {
        if (isEmpty(array)) {
            return EMPTY_INTEGER_OBJECT_ARRAY;
        }
        return array;
    }

    /**
     * <p>Defensive programming technique to change a {@code null}
     * reference to an empty one.
     *
     * <p>This method returns an empty array for a {@code null} input array.
     *
     * <p>As a memory optimizing technique an empty array passed in will be overridden with
     * the empty {@code public static} references in this class.
     *
     * @param array  the array to check for {@code null} or empty
     * @return the same array, {@code public static} empty array if {@code null} or empty input
     * @since 2.5
     */
    public static long[] nullToEmpty(final long[] array) {
        if (isEmpty(array)) {
            return EMPTY_LONG_ARRAY;
        }
        return array;
    }

    /**
     * <p>Defensive programming technique to change a {@code null}
     * reference to an empty one.
     *
     * <p>This method returns an empty array for a {@code null} input array.
     *
     * <p>As a memory optimizing technique an empty array passed in will be overridden with
     * the empty {@code public static} references in this class.
     *
     * @param array  the array to check for {@code null} or empty
     * @return the same array, {@code public static} empty array if {@code null} or empty input
     * @since 2.5
     */
<<<<<<< HEAD
    public static boolean[] toPrimitive(final Boolean[] array) {
        if (array == null) {
            return null;
        } else if (array.length == 0) {
            return EMPTY_BOOLEAN_ARRAY;
        }
        final boolean[] result = new boolean[array.length];
        for (int i = 0; i < array.length; i++) {
            result[i] = array[i];
=======
    public static Long[] nullToEmpty(final Long[] array) {
        if (isEmpty(array)) {
            return EMPTY_LONG_OBJECT_ARRAY;
>>>>>>> b48d5bf6
        }
        return array;
    }

    /**
     * <p>Defensive programming technique to change a {@code null}
     * reference to an empty one.
     *
     * <p>This method returns an empty array for a {@code null} input array.
     *
     * <p>As a memory optimizing technique an empty array passed in will be overridden with
     * the empty {@code public static} references in this class.
     *
     * @param array  the array to check for {@code null} or empty
     * @return the same array, {@code public static} empty array if {@code null} or empty input
     * @since 2.5
     */
    public static Object[] nullToEmpty(final Object[] array) {
        if (isEmpty(array)) {
            return EMPTY_OBJECT_ARRAY;
        }
        return array;
    }

    /**
     * <p>Defensive programming technique to change a {@code null}
     * reference to an empty one.
     *
     * <p>This method returns an empty array for a {@code null} input array.
     *
     * <p>As a memory optimizing technique an empty array passed in will be overridden with
     * the empty {@code public static} references in this class.
     *
     * @param array  the array to check for {@code null} or empty
     * @return the same array, {@code public static} empty array if {@code null} or empty input
     * @since 2.5
     */
    public static short[] nullToEmpty(final short[] array) {
        if (isEmpty(array)) {
            return EMPTY_SHORT_ARRAY;
        }
        return array;
    }

    /**
     * <p>Defensive programming technique to change a {@code null}
     * reference to an empty one.
     *
     * <p>This method returns an empty array for a {@code null} input array.
     *
     * <p>As a memory optimizing technique an empty array passed in will be overridden with
     * the empty {@code public static} references in this class.
     *
     * @param array  the array to check for {@code null} or empty
     * @return the same array, {@code public static} empty array if {@code null} or empty input
     * @since 2.5
     */
    public static Short[] nullToEmpty(final Short[] array) {
        if (isEmpty(array)) {
            return EMPTY_SHORT_OBJECT_ARRAY;
        }
        return array;
    }

    /**
     * <p>Defensive programming technique to change a {@code null}
     * reference to an empty one.
     *
     * <p>This method returns an empty array for a {@code null} input array.
     *
     * <p>As a memory optimizing technique an empty array passed in will be overridden with
     * the empty {@code public static} references in this class.
     *
     * @param array  the array to check for {@code null} or empty
     * @return the same array, {@code public static} empty array if {@code null} or empty input
     * @since 2.5
     */
    public static String[] nullToEmpty(final String[] array) {
        if (isEmpty(array)) {
            return EMPTY_STRING_ARRAY;
        }
        return array;
    }

    // nullToEmpty
    //-----------------------------------------------------------------------
    /**
     * <p>Defensive programming technique to change a {@code null}
     * reference to an empty one.
     *
     * <p>This method returns an empty array for a {@code null} input array.
     *
     * @param array  the array to check for {@code null} or empty
     * @param type   the class representation of the desired array
     * @param <T>  the class type
     * @return the same array, {@code public static} empty array if {@code null}
     * @throws IllegalArgumentException if the type argument is null
     * @since 3.5
     */
    public static <T> T[] nullToEmpty(final T[] array, final Class<T[]> type) {
        if (type == null) {
            throw new IllegalArgumentException("The type must not be null");
        }

        if (array == null) {
            return type.cast(Array.newInstance(type.getComponentType(), 0));
        }
        return array;
    }

    /**
     * <p>Removes the element at the specified position from the specified array.
     * All subsequent elements are shifted to the left (subtracts one from
     * their indices).
     *
     * <p>This method returns a new array with the same elements of the input
     * array except the element on the specified position. The component
     * type of the returned array is always the same as that of the input
     * array.
     *
     * <p>If the input array is {@code null}, an IndexOutOfBoundsException
     * will be thrown, because in that case no valid index can be specified.
     *
     * <pre>
     * ArrayUtils.remove([true], 0)              = []
     * ArrayUtils.remove([true, false], 0)       = [false]
     * ArrayUtils.remove([true, false], 1)       = [true]
     * ArrayUtils.remove([true, true, false], 1) = [true, false]
     * </pre>
     *
     * @param array  the array to remove the element from, may not be {@code null}
     * @param index  the position of the element to be removed
     * @return A new array containing the existing elements except the element
     *         at the specified position.
     * @throws IndexOutOfBoundsException if the index is out of range
     * (index &lt; 0 || index &gt;= array.length), or if the array is {@code null}.
     * @since 2.1
     */
    public static boolean[] remove(final boolean[] array, final int index) {
        return (boolean[]) remove((Object) array, index);
    }

    /**
     * <p>Removes the element at the specified position from the specified array.
     * All subsequent elements are shifted to the left (subtracts one from
     * their indices).
     *
     * <p>This method returns a new array with the same elements of the input
     * array except the element on the specified position. The component
     * type of the returned array is always the same as that of the input
     * array.
     *
     * <p>If the input array is {@code null}, an IndexOutOfBoundsException
     * will be thrown, because in that case no valid index can be specified.
     *
     * <pre>
     * ArrayUtils.remove([1], 0)          = []
     * ArrayUtils.remove([1, 0], 0)       = [0]
     * ArrayUtils.remove([1, 0], 1)       = [1]
     * ArrayUtils.remove([1, 0, 1], 1)    = [1, 1]
     * </pre>
     *
     * @param array  the array to remove the element from, may not be {@code null}
     * @param index  the position of the element to be removed
     * @return A new array containing the existing elements except the element
     *         at the specified position.
     * @throws IndexOutOfBoundsException if the index is out of range
     * (index &lt; 0 || index &gt;= array.length), or if the array is {@code null}.
     * @since 2.1
     */
    public static byte[] remove(final byte[] array, final int index) {
        return (byte[]) remove((Object) array, index);
    }

    /**
     * <p>Removes the element at the specified position from the specified array.
     * All subsequent elements are shifted to the left (subtracts one from
     * their indices).
     *
     * <p>This method returns a new array with the same elements of the input
     * array except the element on the specified position. The component
     * type of the returned array is always the same as that of the input
     * array.
     *
     * <p>If the input array is {@code null}, an IndexOutOfBoundsException
     * will be thrown, because in that case no valid index can be specified.
     *
     * <pre>
     * ArrayUtils.remove(['a'], 0)           = []
     * ArrayUtils.remove(['a', 'b'], 0)      = ['b']
     * ArrayUtils.remove(['a', 'b'], 1)      = ['a']
     * ArrayUtils.remove(['a', 'b', 'c'], 1) = ['a', 'c']
     * </pre>
     *
     * @param array  the array to remove the element from, may not be {@code null}
     * @param index  the position of the element to be removed
     * @return A new array containing the existing elements except the element
     *         at the specified position.
     * @throws IndexOutOfBoundsException if the index is out of range
     * (index &lt; 0 || index &gt;= array.length), or if the array is {@code null}.
     * @since 2.1
     */
    public static char[] remove(final char[] array, final int index) {
        return (char[]) remove((Object) array, index);
    }

    /**
     * <p>Removes the element at the specified position from the specified array.
     * All subsequent elements are shifted to the left (subtracts one from
     * their indices).
     *
     * <p>This method returns a new array with the same elements of the input
     * array except the element on the specified position. The component
     * type of the returned array is always the same as that of the input
     * array.
     *
     * <p>If the input array is {@code null}, an IndexOutOfBoundsException
     * will be thrown, because in that case no valid index can be specified.
     *
     * <pre>
     * ArrayUtils.remove([1.1], 0)           = []
     * ArrayUtils.remove([2.5, 6.0], 0)      = [6.0]
     * ArrayUtils.remove([2.5, 6.0], 1)      = [2.5]
     * ArrayUtils.remove([2.5, 6.0, 3.8], 1) = [2.5, 3.8]
     * </pre>
     *
     * @param array  the array to remove the element from, may not be {@code null}
     * @param index  the position of the element to be removed
     * @return A new array containing the existing elements except the element
     *         at the specified position.
     * @throws IndexOutOfBoundsException if the index is out of range
     * (index &lt; 0 || index &gt;= array.length), or if the array is {@code null}.
     * @since 2.1
     */
    public static double[] remove(final double[] array, final int index) {
        return (double[]) remove((Object) array, index);
    }

    /**
     * <p>Removes the element at the specified position from the specified array.
     * All subsequent elements are shifted to the left (subtracts one from
     * their indices).
     *
     * <p>This method returns a new array with the same elements of the input
     * array except the element on the specified position. The component
     * type of the returned array is always the same as that of the input
     * array.
     *
     * <p>If the input array is {@code null}, an IndexOutOfBoundsException
     * will be thrown, because in that case no valid index can be specified.
     *
     * <pre>
     * ArrayUtils.remove([1.1], 0)           = []
     * ArrayUtils.remove([2.5, 6.0], 0)      = [6.0]
     * ArrayUtils.remove([2.5, 6.0], 1)      = [2.5]
     * ArrayUtils.remove([2.5, 6.0, 3.8], 1) = [2.5, 3.8]
     * </pre>
     *
     * @param array  the array to remove the element from, may not be {@code null}
     * @param index  the position of the element to be removed
     * @return A new array containing the existing elements except the element
     *         at the specified position.
     * @throws IndexOutOfBoundsException if the index is out of range
     * (index &lt; 0 || index &gt;= array.length), or if the array is {@code null}.
     * @since 2.1
     */
    public static float[] remove(final float[] array, final int index) {
        return (float[]) remove((Object) array, index);
    }

    /**
     * <p>Removes the element at the specified position from the specified array.
     * All subsequent elements are shifted to the left (subtracts one from
     * their indices).
     *
     * <p>This method returns a new array with the same elements of the input
     * array except the element on the specified position. The component
     * type of the returned array is always the same as that of the input
     * array.
     *
     * <p>If the input array is {@code null}, an IndexOutOfBoundsException
     * will be thrown, because in that case no valid index can be specified.
     *
     * <pre>
     * ArrayUtils.remove([1], 0)         = []
     * ArrayUtils.remove([2, 6], 0)      = [6]
     * ArrayUtils.remove([2, 6], 1)      = [2]
     * ArrayUtils.remove([2, 6, 3], 1)   = [2, 3]
     * </pre>
     *
     * @param array  the array to remove the element from, may not be {@code null}
     * @param index  the position of the element to be removed
     * @return A new array containing the existing elements except the element
     *         at the specified position.
     * @throws IndexOutOfBoundsException if the index is out of range
     * (index &lt; 0 || index &gt;= array.length), or if the array is {@code null}.
     * @since 2.1
     */
    public static int[] remove(final int[] array, final int index) {
        return (int[]) remove((Object) array, index);
    }

    /**
     * <p>Removes the element at the specified position from the specified array.
     * All subsequent elements are shifted to the left (subtracts one from
     * their indices).
     *
     * <p>This method returns a new array with the same elements of the input
     * array except the element on the specified position. The component
     * type of the returned array is always the same as that of the input
     * array.
     *
     * <p>If the input array is {@code null}, an IndexOutOfBoundsException
     * will be thrown, because in that case no valid index can be specified.
     *
     * <pre>
     * ArrayUtils.remove([1], 0)         = []
     * ArrayUtils.remove([2, 6], 0)      = [6]
     * ArrayUtils.remove([2, 6], 1)      = [2]
     * ArrayUtils.remove([2, 6, 3], 1)   = [2, 3]
     * </pre>
     *
     * @param array  the array to remove the element from, may not be {@code null}
     * @param index  the position of the element to be removed
     * @return A new array containing the existing elements except the element
     *         at the specified position.
     * @throws IndexOutOfBoundsException if the index is out of range
     * (index &lt; 0 || index &gt;= array.length), or if the array is {@code null}.
     * @since 2.1
     */
    public static long[] remove(final long[] array, final int index) {
        return (long[]) remove((Object) array, index);
    }

    /**
     * <p>Removes the element at the specified position from the specified array.
     * All subsequent elements are shifted to the left (subtracts one from
     * their indices).
     *
     * <p>This method returns a new array with the same elements of the input
     * array except the element on the specified position. The component
     * type of the returned array is always the same as that of the input
     * array.
     *
     * <p>If the input array is {@code null}, an IndexOutOfBoundsException
     * will be thrown, because in that case no valid index can be specified.
     *
     * @param array  the array to remove the element from, may not be {@code null}
     * @param index  the position of the element to be removed
     * @return A new array containing the existing elements except the element
     *         at the specified position.
     * @throws IndexOutOfBoundsException if the index is out of range
     * (index &lt; 0 || index &gt;= array.length), or if the array is {@code null}.
     * @since 2.1
     */
    private static Object remove(final Object array, final int index) {
        final int length = getLength(array);
        if (index < 0 || index >= length) {
            throw new IndexOutOfBoundsException("Index: " + index + ", Length: " + length);
        }

        final Object result = Array.newInstance(array.getClass().getComponentType(), length - 1);
        System.arraycopy(array, 0, result, 0, index);
        if (index < length - 1) {
            System.arraycopy(array, index + 1, result, index, length - index - 1);
        }

        return result;
    }

    /**
     * <p>Removes the element at the specified position from the specified array.
     * All subsequent elements are shifted to the left (subtracts one from
     * their indices).
     *
     * <p>This method returns a new array with the same elements of the input
     * array except the element on the specified position. The component
     * type of the returned array is always the same as that of the input
     * array.
     *
     * <p>If the input array is {@code null}, an IndexOutOfBoundsException
     * will be thrown, because in that case no valid index can be specified.
     *
     * <pre>
     * ArrayUtils.remove([1], 0)         = []
     * ArrayUtils.remove([2, 6], 0)      = [6]
     * ArrayUtils.remove([2, 6], 1)      = [2]
     * ArrayUtils.remove([2, 6, 3], 1)   = [2, 3]
     * </pre>
     *
     * @param array  the array to remove the element from, may not be {@code null}
     * @param index  the position of the element to be removed
     * @return A new array containing the existing elements except the element
     *         at the specified position.
     * @throws IndexOutOfBoundsException if the index is out of range
     * (index &lt; 0 || index &gt;= array.length), or if the array is {@code null}.
     * @since 2.1
     */
    public static short[] remove(final short[] array, final int index) {
        return (short[]) remove((Object) array, index);
    }

    /**
     * <p>Removes the element at the specified position from the specified array.
     * All subsequent elements are shifted to the left (subtracts one from
     * their indices).
     *
     * <p>This method returns a new array with the same elements of the input
     * array except the element on the specified position. The component
     * type of the returned array is always the same as that of the input
     * array.
     *
     * <p>If the input array is {@code null}, an IndexOutOfBoundsException
     * will be thrown, because in that case no valid index can be specified.
     *
     * <pre>
     * ArrayUtils.remove(["a"], 0)           = []
     * ArrayUtils.remove(["a", "b"], 0)      = ["b"]
     * ArrayUtils.remove(["a", "b"], 1)      = ["a"]
     * ArrayUtils.remove(["a", "b", "c"], 1) = ["a", "c"]
     * </pre>
     *
     * @param <T> the component type of the array
     * @param array  the array to remove the element from, may not be {@code null}
     * @param index  the position of the element to be removed
     * @return A new array containing the existing elements except the element
     *         at the specified position.
     * @throws IndexOutOfBoundsException if the index is out of range
     * (index &lt; 0 || index &gt;= array.length), or if the array is {@code null}.
     * @since 2.1
     */
    @SuppressWarnings("unchecked") // remove() always creates an array of the same type as its input
    public static <T> T[] remove(final T[] array, final int index) {
        return (T[]) remove((Object) array, index);
    }

    /**
     * <p>Removes the elements at the specified positions from the specified array.
     * All remaining elements are shifted to the left.
     *
     * <p>This method returns a new array with the same elements of the input
     * array except those at the specified positions. The component
     * type of the returned array is always the same as that of the input
     * array.
     *
     * <p>If the input array is {@code null}, an IndexOutOfBoundsException
     * will be thrown, because in that case no valid index can be specified.
     *
     * <pre>
     * ArrayUtils.removeAll([true, false, true], 0, 2) = [false]
     * ArrayUtils.removeAll([true, false, true], 1, 2) = [true]
     * </pre>
     *
     * @param array   the array to remove the element from, may not be {@code null}
     * @param indices the positions of the elements to be removed
     * @return A new array containing the existing elements except those
     *         at the specified positions.
     * @throws IndexOutOfBoundsException if any index is out of range
     * (index &lt; 0 || index &gt;= array.length), or if the array is {@code null}.
     * @since 3.0.1
     */
    public static boolean[] removeAll(final boolean[] array, final int... indices) {
        return (boolean[]) removeAll((Object) array, indices);
    }

    /**
     * <p>Removes the elements at the specified positions from the specified array.
     * All remaining elements are shifted to the left.
     *
     * <p>This method returns a new array with the same elements of the input
     * array except those at the specified positions. The component
     * type of the returned array is always the same as that of the input
     * array.
     *
     * <p>If the input array is {@code null}, an IndexOutOfBoundsException
     * will be thrown, because in that case no valid index can be specified.
     *
     * <pre>
     * ArrayUtils.removeAll([1], 0)             = []
     * ArrayUtils.removeAll([2, 6], 0)          = [6]
     * ArrayUtils.removeAll([2, 6], 0, 1)       = []
     * ArrayUtils.removeAll([2, 6, 3], 1, 2)    = [2]
     * ArrayUtils.removeAll([2, 6, 3], 0, 2)    = [6]
     * ArrayUtils.removeAll([2, 6, 3], 0, 1, 2) = []
     * </pre>
     *
     * @param array   the array to remove the element from, may not be {@code null}
     * @param indices the positions of the elements to be removed
     * @return A new array containing the existing elements except those
     *         at the specified positions.
     * @throws IndexOutOfBoundsException if any index is out of range
     * (index &lt; 0 || index &gt;= array.length), or if the array is {@code null}.
     * @since 3.0.1
     */
    public static byte[] removeAll(final byte[] array, final int... indices) {
        return (byte[]) removeAll((Object) array, indices);
    }

    /**
     * <p>Removes the elements at the specified positions from the specified array.
     * All remaining elements are shifted to the left.
     *
     * <p>This method returns a new array with the same elements of the input
     * array except those at the specified positions. The component
     * type of the returned array is always the same as that of the input
     * array.
     *
     * <p>If the input array is {@code null}, an IndexOutOfBoundsException
     * will be thrown, because in that case no valid index can be specified.
     *
     * <pre>
     * ArrayUtils.removeAll([1], 0)             = []
     * ArrayUtils.removeAll([2, 6], 0)          = [6]
     * ArrayUtils.removeAll([2, 6], 0, 1)       = []
     * ArrayUtils.removeAll([2, 6, 3], 1, 2)    = [2]
     * ArrayUtils.removeAll([2, 6, 3], 0, 2)    = [6]
     * ArrayUtils.removeAll([2, 6, 3], 0, 1, 2) = []
     * </pre>
     *
     * @param array   the array to remove the element from, may not be {@code null}
     * @param indices the positions of the elements to be removed
     * @return A new array containing the existing elements except those
     *         at the specified positions.
     * @throws IndexOutOfBoundsException if any index is out of range
     * (index &lt; 0 || index &gt;= array.length), or if the array is {@code null}.
     * @since 3.0.1
     */
    public static char[] removeAll(final char[] array, final int... indices) {
        return (char[]) removeAll((Object) array, indices);
    }

    /**
     * <p>Removes the elements at the specified positions from the specified array.
     * All remaining elements are shifted to the left.
     *
     * <p>This method returns a new array with the same elements of the input
     * array except those at the specified positions. The component
     * type of the returned array is always the same as that of the input
     * array.
     *
     * <p>If the input array is {@code null}, an IndexOutOfBoundsException
     * will be thrown, because in that case no valid index can be specified.
     *
     * <pre>
     * ArrayUtils.removeAll([1], 0)             = []
     * ArrayUtils.removeAll([2, 6], 0)          = [6]
     * ArrayUtils.removeAll([2, 6], 0, 1)       = []
     * ArrayUtils.removeAll([2, 6, 3], 1, 2)    = [2]
     * ArrayUtils.removeAll([2, 6, 3], 0, 2)    = [6]
     * ArrayUtils.removeAll([2, 6, 3], 0, 1, 2) = []
     * </pre>
     *
     * @param array   the array to remove the element from, may not be {@code null}
     * @param indices the positions of the elements to be removed
     * @return A new array containing the existing elements except those
     *         at the specified positions.
     * @throws IndexOutOfBoundsException if any index is out of range
     * (index &lt; 0 || index &gt;= array.length), or if the array is {@code null}.
     * @since 3.0.1
     */
    public static double[] removeAll(final double[] array, final int... indices) {
        return (double[]) removeAll((Object) array, indices);
    }

    /**
     * <p>Removes the elements at the specified positions from the specified array.
     * All remaining elements are shifted to the left.
     *
     * <p>This method returns a new array with the same elements of the input
     * array except those at the specified positions. The component
     * type of the returned array is always the same as that of the input
     * array.
     *
     * <p>If the input array is {@code null}, an IndexOutOfBoundsException
     * will be thrown, because in that case no valid index can be specified.
     *
     * <pre>
     * ArrayUtils.removeAll([1], 0)             = []
     * ArrayUtils.removeAll([2, 6], 0)          = [6]
     * ArrayUtils.removeAll([2, 6], 0, 1)       = []
     * ArrayUtils.removeAll([2, 6, 3], 1, 2)    = [2]
     * ArrayUtils.removeAll([2, 6, 3], 0, 2)    = [6]
     * ArrayUtils.removeAll([2, 6, 3], 0, 1, 2) = []
     * </pre>
     *
     * @param array   the array to remove the element from, may not be {@code null}
     * @param indices the positions of the elements to be removed
     * @return A new array containing the existing elements except those
     *         at the specified positions.
     * @throws IndexOutOfBoundsException if any index is out of range
     * (index &lt; 0 || index &gt;= array.length), or if the array is {@code null}.
     * @since 3.0.1
     */
    public static float[] removeAll(final float[] array, final int... indices) {
        return (float[]) removeAll((Object) array, indices);
    }

    /**
     * <p>Removes the elements at the specified positions from the specified array.
     * All remaining elements are shifted to the left.
     *
     * <p>This method returns a new array with the same elements of the input
     * array except those at the specified positions. The component
     * type of the returned array is always the same as that of the input
     * array.
     *
     * <p>If the input array is {@code null}, an IndexOutOfBoundsException
     * will be thrown, because in that case no valid index can be specified.
     *
     * <pre>
     * ArrayUtils.removeAll([1], 0)             = []
     * ArrayUtils.removeAll([2, 6], 0)          = [6]
     * ArrayUtils.removeAll([2, 6], 0, 1)       = []
     * ArrayUtils.removeAll([2, 6, 3], 1, 2)    = [2]
     * ArrayUtils.removeAll([2, 6, 3], 0, 2)    = [6]
     * ArrayUtils.removeAll([2, 6, 3], 0, 1, 2) = []
     * </pre>
     *
     * @param array   the array to remove the element from, may not be {@code null}
     * @param indices the positions of the elements to be removed
     * @return A new array containing the existing elements except those
     *         at the specified positions.
     * @throws IndexOutOfBoundsException if any index is out of range
     * (index &lt; 0 || index &gt;= array.length), or if the array is {@code null}.
     * @since 3.0.1
     */
    public static int[] removeAll(final int[] array, final int... indices) {
        return (int[]) removeAll((Object) array, indices);
    }

    /**
     * <p>Removes the elements at the specified positions from the specified array.
     * All remaining elements are shifted to the left.
     *
     * <p>This method returns a new array with the same elements of the input
     * array except those at the specified positions. The component
     * type of the returned array is always the same as that of the input
     * array.
     *
     * <p>If the input array is {@code null}, an IndexOutOfBoundsException
     * will be thrown, because in that case no valid index can be specified.
     *
     * <pre>
     * ArrayUtils.removeAll([1], 0)             = []
     * ArrayUtils.removeAll([2, 6], 0)          = [6]
     * ArrayUtils.removeAll([2, 6], 0, 1)       = []
     * ArrayUtils.removeAll([2, 6, 3], 1, 2)    = [2]
     * ArrayUtils.removeAll([2, 6, 3], 0, 2)    = [6]
     * ArrayUtils.removeAll([2, 6, 3], 0, 1, 2) = []
     * </pre>
     *
     * @param array   the array to remove the element from, may not be {@code null}
     * @param indices the positions of the elements to be removed
     * @return A new array containing the existing elements except those
     *         at the specified positions.
     * @throws IndexOutOfBoundsException if any index is out of range
     * (index &lt; 0 || index &gt;= array.length), or if the array is {@code null}.
     * @since 3.0.1
     */
    public static long[] removeAll(final long[] array, final int... indices) {
        return (long[]) removeAll((Object) array, indices);
    }

    /**
     * Removes multiple array elements specified by indices.
     *
     * @param array source
     * @param indices to remove
     * @return new array of same type minus elements specified by the set bits in {@code indices}
     * @since 3.2
     */
    // package protected for access by unit tests
    static Object removeAll(final Object array, final BitSet indices) {
        if (array == null) {
            return null;
        }

        final int srcLength = getLength(array);
        // No need to check maxIndex here, because method only currently called from removeElements()
        // which guarantee to generate on;y valid bit entries.
//        final int maxIndex = indices.length();
//        if (maxIndex > srcLength) {
//            throw new IndexOutOfBoundsException("Index: " + (maxIndex-1) + ", Length: " + srcLength);
//        }
        final int removals = indices.cardinality(); // true bits are items to remove
        final Object result = Array.newInstance(array.getClass().getComponentType(), srcLength - removals);
        int srcIndex = 0;
        int destIndex = 0;
        int count;
        int set;
        while ((set = indices.nextSetBit(srcIndex)) != -1) {
            count = set - srcIndex;
            if (count > 0) {
                System.arraycopy(array, srcIndex, result, destIndex, count);
                destIndex += count;
            }
            srcIndex = indices.nextClearBit(set);
        }
        count = srcLength - srcIndex;
        if (count > 0) {
            System.arraycopy(array, srcIndex, result, destIndex, count);
        }
        return result;
    }

    /**
     * Removes multiple array elements specified by index.
     * @param array source
     * @param indices to remove
     * @return new array of same type minus elements specified by unique values of {@code indices}
     * @since 3.0.1
     */
    // package protected for access by unit tests
    static Object removeAll(final Object array, final int... indices) {
        final int length = getLength(array);
        int diff = 0; // number of distinct indexes, i.e. number of entries that will be removed
        final int[] clonedIndices = clone(indices);
        Arrays.sort(clonedIndices);

        // identify length of result array
        if (isNotEmpty(clonedIndices)) {
            int i = clonedIndices.length;
            int prevIndex = length;
            while (--i >= 0) {
                final int index = clonedIndices[i];
                if (index < 0 || index >= length) {
                    throw new IndexOutOfBoundsException("Index: " + index + ", Length: " + length);
                }
                if (index >= prevIndex) {
                    continue;
                }
                diff++;
                prevIndex = index;
            }
        }

        // create result array
        final Object result = Array.newInstance(array.getClass().getComponentType(), length - diff);
        if (diff < length) {
            int end = length; // index just after last copy
            int dest = length - diff; // number of entries so far not copied
            for (int i = clonedIndices.length - 1; i >= 0; i--) {
                final int index = clonedIndices[i];
                if (end - index > 1) { // same as (cp > 0)
                    final int cp = end - index - 1;
                    dest -= cp;
                    System.arraycopy(array, index + 1, result, dest, cp);
                    // Afer this copy, we still have room for dest items.
                }
                end = index;
            }
            if (end > 0) {
                System.arraycopy(array, 0, result, 0, end);
            }
        }
        return result;
    }

    /**
     * <p>Removes the elements at the specified positions from the specified array.
     * All remaining elements are shifted to the left.
     *
     * <p>This method returns a new array with the same elements of the input
     * array except those at the specified positions. The component
     * type of the returned array is always the same as that of the input
     * array.
     *
     * <p>If the input array is {@code null}, an IndexOutOfBoundsException
     * will be thrown, because in that case no valid index can be specified.
     *
     * <pre>
     * ArrayUtils.removeAll([1], 0)             = []
     * ArrayUtils.removeAll([2, 6], 0)          = [6]
     * ArrayUtils.removeAll([2, 6], 0, 1)       = []
     * ArrayUtils.removeAll([2, 6, 3], 1, 2)    = [2]
     * ArrayUtils.removeAll([2, 6, 3], 0, 2)    = [6]
     * ArrayUtils.removeAll([2, 6, 3], 0, 1, 2) = []
     * </pre>
     *
     * @param array   the array to remove the element from, may not be {@code null}
     * @param indices the positions of the elements to be removed
     * @return A new array containing the existing elements except those
     *         at the specified positions.
     * @throws IndexOutOfBoundsException if any index is out of range
     * (index &lt; 0 || index &gt;= array.length), or if the array is {@code null}.
     * @since 3.0.1
     */
    public static short[] removeAll(final short[] array, final int... indices) {
        return (short[]) removeAll((Object) array, indices);
    }

    /**
     * <p>Removes the elements at the specified positions from the specified array.
     * All remaining elements are shifted to the left.
     *
     * <p>This method returns a new array with the same elements of the input
     * array except those at the specified positions. The component
     * type of the returned array is always the same as that of the input
     * array.
     *
     * <p>If the input array is {@code null}, an IndexOutOfBoundsException
     * will be thrown, because in that case no valid index can be specified.
     *
     * <pre>
     * ArrayUtils.removeAll(["a", "b", "c"], 0, 2) = ["b"]
     * ArrayUtils.removeAll(["a", "b", "c"], 1, 2) = ["a"]
     * </pre>
     *
     * @param <T> the component type of the array
     * @param array   the array to remove the element from, may not be {@code null}
     * @param indices the positions of the elements to be removed
     * @return A new array containing the existing elements except those
     *         at the specified positions.
     * @throws IndexOutOfBoundsException if any index is out of range
     * (index &lt; 0 || index &gt;= array.length), or if the array is {@code null}.
     * @since 3.0.1
     */
    @SuppressWarnings("unchecked") // removeAll() always creates an array of the same type as its input
    public static <T> T[] removeAll(final T[] array, final int... indices) {
        return (T[]) removeAll((Object) array, indices);
    }

    /**
     * Removes the occurrences of the specified element from the specified boolean array.
     *
     * <p>
     * All subsequent elements are shifted to the left (subtracts one from their indices).
     * If the array doesn't contains such an element, no elements are removed from the array.
     * <code>null</code> will be returned if the input array is <code>null</code>.
     * </p>
     *
     * @param element the element to remove
     * @param array the input array
     *
     * @return A new array containing the existing elements except the occurrences of the specified element.
     * @since 3.5
     */
    public static boolean[] removeAllOccurences(final boolean[] array, final boolean element) {
        return (boolean[]) removeAll((Object) array, indexesOf(array, element));
    }

    /**
     * Removes the occurrences of the specified element from the specified byte array.
     *
     * <p>
     * All subsequent elements are shifted to the left (subtracts one from their indices).
     * If the array doesn't contains such an element, no elements are removed from the array.
     * <code>null</code> will be returned if the input array is <code>null</code>.
     * </p>
     *
     * @param element the element to remove
     * @param array the input array
     *
     * @return A new array containing the existing elements except the occurrences of the specified element.
     * @since 3.5
     */
    public static byte[] removeAllOccurences(final byte[] array, final byte element) {
        return (byte[]) removeAll((Object) array, indexesOf(array, element));
    }

    /**
     * Removes the occurrences of the specified element from the specified char array.
     *
     * <p>
     * All subsequent elements are shifted to the left (subtracts one from their indices).
     * If the array doesn't contains such an element, no elements are removed from the array.
     * <code>null</code> will be returned if the input array is <code>null</code>.
     * </p>
     *
     * @param element the element to remove
     * @param array the input array
     *
     * @return A new array containing the existing elements except the occurrences of the specified element.
     * @since 3.5
     */
    public static char[] removeAllOccurences(final char[] array, final char element) {
        return (char[]) removeAll((Object) array, indexesOf(array, element));
    }

    /**
     * Removes the occurrences of the specified element from the specified double array.
     *
     * <p>
     * All subsequent elements are shifted to the left (subtracts one from their indices).
     * If the array doesn't contains such an element, no elements are removed from the array.
     * <code>null</code> will be returned if the input array is <code>null</code>.
     * </p>
     *
     * @param element the element to remove
     * @param array the input array
     *
     * @return A new array containing the existing elements except the occurrences of the specified element.
     * @since 3.5
     */
    public static double[] removeAllOccurences(final double[] array, final double element) {
        return (double[]) removeAll((Object) array, indexesOf(array, element));
    }

    /**
     * Removes the occurrences of the specified element from the specified float array.
     *
     * <p>
     * All subsequent elements are shifted to the left (subtracts one from their indices).
     * If the array doesn't contains such an element, no elements are removed from the array.
     * <code>null</code> will be returned if the input array is <code>null</code>.
     * </p>
     *
     * @param element the element to remove
     * @param array the input array
     *
     * @return A new array containing the existing elements except the occurrences of the specified element.
     * @since 3.5
     */
    public static float[] removeAllOccurences(final float[] array, final float element) {
        return (float[]) removeAll((Object) array, indexesOf(array, element));
    }

    /**
     * Removes the occurrences of the specified element from the specified int array.
     *
     * <p>
     * All subsequent elements are shifted to the left (subtracts one from their indices).
     * If the array doesn't contains such an element, no elements are removed from the array.
     * <code>null</code> will be returned if the input array is <code>null</code>.
     * </p>
     *
     * @param element the element to remove
     * @param array the input array
     *
     * @return A new array containing the existing elements except the occurrences of the specified element.
     * @since 3.5
     */
    public static int[] removeAllOccurences(final int[] array, final int element) {
        return (int[]) removeAll((Object) array, indexesOf(array, element));
    }

    /**
     * Removes the occurrences of the specified element from the specified long array.
     *
     * <p>
     * All subsequent elements are shifted to the left (subtracts one from their indices).
     * If the array doesn't contains such an element, no elements are removed from the array.
     * <code>null</code> will be returned if the input array is <code>null</code>.
     * </p>
     *
     * @param element the element to remove
     * @param array the input array
     *
     * @return A new array containing the existing elements except the occurrences of the specified element.
     * @since 3.5
     */
    public static long[] removeAllOccurences(final long[] array, final long element) {
        return (long[]) removeAll((Object) array, indexesOf(array, element));
    }

    /**
     * Removes the occurrences of the specified element from the specified short array.
     *
     * <p>
     * All subsequent elements are shifted to the left (subtracts one from their indices).
     * If the array doesn't contains such an element, no elements are removed from the array.
     * <code>null</code> will be returned if the input array is <code>null</code>.
     * </p>
     *
     * @param element the element to remove
     * @param array the input array
     *
     * @return A new array containing the existing elements except the occurrences of the specified element.
     * @since 3.5
     */
    public static short[] removeAllOccurences(final short[] array, final short element) {
        return (short[]) removeAll((Object) array, indexesOf(array, element));
    }

    /**
     * Removes the occurrences of the specified element from the specified array.
     *
     * <p>
     * All subsequent elements are shifted to the left (subtracts one from their indices).
     * If the array doesn't contains such an element, no elements are removed from the array.
     * <code>null</code> will be returned if the input array is <code>null</code>.
     * </p>
     *
     * @param <T> the type of object in the array
     * @param element the element to remove
     * @param array the input array
     *
     * @return A new array containing the existing elements except the occurrences of the specified element.
     * @since 3.5
     */
    public static <T> T[] removeAllOccurences(final T[] array, final T element) {
        return (T[]) removeAll((Object) array, indexesOf(array, element));
    }

    /**
     * <p>Removes the first occurrence of the specified element from the
     * specified array. All subsequent elements are shifted to the left
     * (subtracts one from their indices). If the array doesn't contains
     * such an element, no elements are removed from the array.
     *
     * <p>This method returns a new array with the same elements of the input
     * array except the first occurrence of the specified element. The component
     * type of the returned array is always the same as that of the input
     * array.
     *
     * <pre>
     * ArrayUtils.removeElement(null, true)                = null
     * ArrayUtils.removeElement([], true)                  = []
     * ArrayUtils.removeElement([true], false)             = [true]
     * ArrayUtils.removeElement([true, false], false)      = [true]
     * ArrayUtils.removeElement([true, false, true], true) = [false, true]
     * </pre>
     *
     * @param array  the array to remove the element from, may be {@code null}
     * @param element  the element to be removed
     * @return A new array containing the existing elements except the first
     *         occurrence of the specified element.
     * @since 2.1
     */
    public static boolean[] removeElement(final boolean[] array, final boolean element) {
        final int index = indexOf(array, element);
        if (index == INDEX_NOT_FOUND) {
            return clone(array);
        }
        return remove(array, index);
    }

    /**
     * <p>Removes the first occurrence of the specified element from the
     * specified array. All subsequent elements are shifted to the left
     * (subtracts one from their indices). If the array doesn't contains
     * such an element, no elements are removed from the array.
     *
     * <p>This method returns a new array with the same elements of the input
     * array except the first occurrence of the specified element. The component
     * type of the returned array is always the same as that of the input
     * array.
     *
     * <pre>
     * ArrayUtils.removeElement(null, 1)        = null
     * ArrayUtils.removeElement([], 1)          = []
     * ArrayUtils.removeElement([1], 0)         = [1]
     * ArrayUtils.removeElement([1, 0], 0)      = [1]
     * ArrayUtils.removeElement([1, 0, 1], 1)   = [0, 1]
     * </pre>
     *
     * @param array  the array to remove the element from, may be {@code null}
     * @param element  the element to be removed
     * @return A new array containing the existing elements except the first
     *         occurrence of the specified element.
     * @since 2.1
     */
    public static byte[] removeElement(final byte[] array, final byte element) {
        final int index = indexOf(array, element);
        if (index == INDEX_NOT_FOUND) {
            return clone(array);
        }
        return remove(array, index);
    }

    /**
     * <p>Removes the first occurrence of the specified element from the
     * specified array. All subsequent elements are shifted to the left
     * (subtracts one from their indices). If the array doesn't contains
     * such an element, no elements are removed from the array.
     *
     * <p>This method returns a new array with the same elements of the input
     * array except the first occurrence of the specified element. The component
     * type of the returned array is always the same as that of the input
     * array.
     *
     * <pre>
     * ArrayUtils.removeElement(null, 'a')            = null
     * ArrayUtils.removeElement([], 'a')              = []
     * ArrayUtils.removeElement(['a'], 'b')           = ['a']
     * ArrayUtils.removeElement(['a', 'b'], 'a')      = ['b']
     * ArrayUtils.removeElement(['a', 'b', 'a'], 'a') = ['b', 'a']
     * </pre>
     *
     * @param array  the array to remove the element from, may be {@code null}
     * @param element  the element to be removed
     * @return A new array containing the existing elements except the first
     *         occurrence of the specified element.
     * @since 2.1
     */
    public static char[] removeElement(final char[] array, final char element) {
        final int index = indexOf(array, element);
        if (index == INDEX_NOT_FOUND) {
            return clone(array);
        }
        return remove(array, index);
    }

    /**
     * <p>Removes the first occurrence of the specified element from the
     * specified array. All subsequent elements are shifted to the left
     * (subtracts one from their indices). If the array doesn't contains
     * such an element, no elements are removed from the array.
     *
     * <p>This method returns a new array with the same elements of the input
     * array except the first occurrence of the specified element. The component
     * type of the returned array is always the same as that of the input
     * array.
     *
     * <pre>
     * ArrayUtils.removeElement(null, 1.1)            = null
     * ArrayUtils.removeElement([], 1.1)              = []
     * ArrayUtils.removeElement([1.1], 1.2)           = [1.1]
     * ArrayUtils.removeElement([1.1, 2.3], 1.1)      = [2.3]
     * ArrayUtils.removeElement([1.1, 2.3, 1.1], 1.1) = [2.3, 1.1]
     * </pre>
     *
     * @param array  the array to remove the element from, may be {@code null}
     * @param element  the element to be removed
     * @return A new array containing the existing elements except the first
     *         occurrence of the specified element.
     * @since 2.1
     */
    public static double[] removeElement(final double[] array, final double element) {
        final int index = indexOf(array, element);
        if (index == INDEX_NOT_FOUND) {
            return clone(array);
        }
        return remove(array, index);
    }

    /**
     * <p>Removes the first occurrence of the specified element from the
     * specified array. All subsequent elements are shifted to the left
     * (subtracts one from their indices). If the array doesn't contains
     * such an element, no elements are removed from the array.
     *
     * <p>This method returns a new array with the same elements of the input
     * array except the first occurrence of the specified element. The component
     * type of the returned array is always the same as that of the input
     * array.
     *
     * <pre>
     * ArrayUtils.removeElement(null, 1.1)            = null
     * ArrayUtils.removeElement([], 1.1)              = []
     * ArrayUtils.removeElement([1.1], 1.2)           = [1.1]
     * ArrayUtils.removeElement([1.1, 2.3], 1.1)      = [2.3]
     * ArrayUtils.removeElement([1.1, 2.3, 1.1], 1.1) = [2.3, 1.1]
     * </pre>
     *
     * @param array  the array to remove the element from, may be {@code null}
     * @param element  the element to be removed
     * @return A new array containing the existing elements except the first
     *         occurrence of the specified element.
     * @since 2.1
     */
    public static float[] removeElement(final float[] array, final float element) {
        final int index = indexOf(array, element);
        if (index == INDEX_NOT_FOUND) {
            return clone(array);
        }
        return remove(array, index);
    }

    /**
     * <p>Removes the first occurrence of the specified element from the
     * specified array. All subsequent elements are shifted to the left
     * (subtracts one from their indices). If the array doesn't contains
     * such an element, no elements are removed from the array.
     *
     * <p>This method returns a new array with the same elements of the input
     * array except the first occurrence of the specified element. The component
     * type of the returned array is always the same as that of the input
     * array.
     *
     * <pre>
     * ArrayUtils.removeElement(null, 1)      = null
     * ArrayUtils.removeElement([], 1)        = []
     * ArrayUtils.removeElement([1], 2)       = [1]
     * ArrayUtils.removeElement([1, 3], 1)    = [3]
     * ArrayUtils.removeElement([1, 3, 1], 1) = [3, 1]
     * </pre>
     *
     * @param array  the array to remove the element from, may be {@code null}
     * @param element  the element to be removed
     * @return A new array containing the existing elements except the first
     *         occurrence of the specified element.
     * @since 2.1
     */
    public static int[] removeElement(final int[] array, final int element) {
        final int index = indexOf(array, element);
        if (index == INDEX_NOT_FOUND) {
            return clone(array);
        }
        return remove(array, index);
    }

    /**
     * <p>Removes the first occurrence of the specified element from the
     * specified array. All subsequent elements are shifted to the left
     * (subtracts one from their indices). If the array doesn't contains
     * such an element, no elements are removed from the array.
     *
     * <p>This method returns a new array with the same elements of the input
     * array except the first occurrence of the specified element. The component
     * type of the returned array is always the same as that of the input
     * array.
     *
     * <pre>
     * ArrayUtils.removeElement(null, 1)      = null
     * ArrayUtils.removeElement([], 1)        = []
     * ArrayUtils.removeElement([1], 2)       = [1]
     * ArrayUtils.removeElement([1, 3], 1)    = [3]
     * ArrayUtils.removeElement([1, 3, 1], 1) = [3, 1]
     * </pre>
     *
     * @param array  the array to remove the element from, may be {@code null}
     * @param element  the element to be removed
     * @return A new array containing the existing elements except the first
     *         occurrence of the specified element.
     * @since 2.1
     */
    public static long[] removeElement(final long[] array, final long element) {
        final int index = indexOf(array, element);
        if (index == INDEX_NOT_FOUND) {
            return clone(array);
        }
        return remove(array, index);
    }

    /**
     * <p>Removes the first occurrence of the specified element from the
     * specified array. All subsequent elements are shifted to the left
     * (subtracts one from their indices). If the array doesn't contains
     * such an element, no elements are removed from the array.
     *
     * <p>This method returns a new array with the same elements of the input
     * array except the first occurrence of the specified element. The component
     * type of the returned array is always the same as that of the input
     * array.
     *
     * <pre>
     * ArrayUtils.removeElement(null, 1)      = null
     * ArrayUtils.removeElement([], 1)        = []
     * ArrayUtils.removeElement([1], 2)       = [1]
     * ArrayUtils.removeElement([1, 3], 1)    = [3]
     * ArrayUtils.removeElement([1, 3, 1], 1) = [3, 1]
     * </pre>
     *
     * @param array  the array to remove the element from, may be {@code null}
     * @param element  the element to be removed
     * @return A new array containing the existing elements except the first
     *         occurrence of the specified element.
     * @since 2.1
     */
    public static short[] removeElement(final short[] array, final short element) {
        final int index = indexOf(array, element);
        if (index == INDEX_NOT_FOUND) {
            return clone(array);
        }
        return remove(array, index);
    }

    /**
     * <p>Removes the first occurrence of the specified element from the
     * specified array. All subsequent elements are shifted to the left
     * (subtracts one from their indices). If the array doesn't contains
     * such an element, no elements are removed from the array.
     *
     * <p>This method returns a new array with the same elements of the input
     * array except the first occurrence of the specified element. The component
     * type of the returned array is always the same as that of the input
     * array.
     *
     * <pre>
     * ArrayUtils.removeElement(null, "a")            = null
     * ArrayUtils.removeElement([], "a")              = []
     * ArrayUtils.removeElement(["a"], "b")           = ["a"]
     * ArrayUtils.removeElement(["a", "b"], "a")      = ["b"]
     * ArrayUtils.removeElement(["a", "b", "a"], "a") = ["b", "a"]
     * </pre>
     *
     * @param <T> the component type of the array
     * @param array  the array to remove the element from, may be {@code null}
     * @param element  the element to be removed
     * @return A new array containing the existing elements except the first
     *         occurrence of the specified element.
     * @since 2.1
     */
    public static <T> T[] removeElement(final T[] array, final Object element) {
        final int index = indexOf(array, element);
        if (index == INDEX_NOT_FOUND) {
            return clone(array);
        }
        return remove(array, index);
    }

    /**
     * <p>Removes occurrences of specified elements, in specified quantities,
     * from the specified array. All subsequent elements are shifted left.
     * For any element-to-be-removed specified in greater quantities than
     * contained in the original array, no change occurs beyond the
     * removal of the existing matching items.
     *
     * <p>This method returns a new array with the same elements of the input
     * array except for the earliest-encountered occurrences of the specified
     * elements. The component type of the returned array is always the same
     * as that of the input array.
     *
     * <pre>
     * ArrayUtils.removeElements(null, true, false)               = null
     * ArrayUtils.removeElements([], true, false)                 = []
     * ArrayUtils.removeElements([true], false, false)            = [true]
     * ArrayUtils.removeElements([true, false], true, true)       = [false]
     * ArrayUtils.removeElements([true, false, true], true)       = [false, true]
     * ArrayUtils.removeElements([true, false, true], true, true) = [false]
     * </pre>
     *
     * @param array  the array to remove the element from, may be {@code null}
     * @param values the elements to be removed
     * @return A new array containing the existing elements except the
     *         earliest-encountered occurrences of the specified elements.
     * @since 3.0.1
     */
    public static boolean[] removeElements(final boolean[] array, final boolean... values) {
        if (isEmpty(array) || isEmpty(values)) {
            return clone(array);
        }
        final HashMap<Boolean, MutableInt> occurrences = new HashMap<>(2); // only two possible values here
        for (final boolean v : values) {
            final Boolean boxed = Boolean.valueOf(v);
            final MutableInt count = occurrences.get(boxed);
            if (count == null) {
                occurrences.put(boxed, new MutableInt(1));
            } else {
                count.increment();
            }
        }
        final BitSet toRemove = new BitSet();
        for (int i = 0; i < array.length; i++) {
            final boolean key = array[i];
            final MutableInt count = occurrences.get(key);
            if (count != null) {
                if (count.decrementAndGet() == 0) {
                    occurrences.remove(key);
                }
                toRemove.set(i);
            }
        }
        return (boolean[]) removeAll(array, toRemove);
    }

    /**
     * <p>Removes occurrences of specified elements, in specified quantities,
     * from the specified array. All subsequent elements are shifted left.
     * For any element-to-be-removed specified in greater quantities than
     * contained in the original array, no change occurs beyond the
     * removal of the existing matching items.
     *
     * <p>This method returns a new array with the same elements of the input
     * array except for the earliest-encountered occurrences of the specified
     * elements. The component type of the returned array is always the same
     * as that of the input array.
     *
     * <pre>
     * ArrayUtils.removeElements(null, 1, 2)      = null
     * ArrayUtils.removeElements([], 1, 2)        = []
     * ArrayUtils.removeElements([1], 2, 3)       = [1]
     * ArrayUtils.removeElements([1, 3], 1, 2)    = [3]
     * ArrayUtils.removeElements([1, 3, 1], 1)    = [3, 1]
     * ArrayUtils.removeElements([1, 3, 1], 1, 1) = [3]
     * </pre>
     *
     * @param array  the array to remove the element from, may be {@code null}
     * @param values the elements to be removed
     * @return A new array containing the existing elements except the
     *         earliest-encountered occurrences of the specified elements.
     * @since 3.0.1
     */
    public static byte[] removeElements(final byte[] array, final byte... values) {
        if (isEmpty(array) || isEmpty(values)) {
            return clone(array);
        }
        final Map<Byte, MutableInt> occurrences = new HashMap<>(values.length);
        for (final byte v : values) {
            final Byte boxed = Byte.valueOf(v);
            final MutableInt count = occurrences.get(boxed);
            if (count == null) {
                occurrences.put(boxed, new MutableInt(1));
            } else {
                count.increment();
            }
        }
        final BitSet toRemove = new BitSet();
        for (int i = 0; i < array.length; i++) {
            final byte key = array[i];
            final MutableInt count = occurrences.get(key);
            if (count != null) {
                if (count.decrementAndGet() == 0) {
                    occurrences.remove(key);
                }
                toRemove.set(i);
            }
        }
        return (byte[]) removeAll(array, toRemove);
    }

    /**
     * <p>Removes occurrences of specified elements, in specified quantities,
     * from the specified array. All subsequent elements are shifted left.
     * For any element-to-be-removed specified in greater quantities than
     * contained in the original array, no change occurs beyond the
     * removal of the existing matching items.
     *
     * <p>This method returns a new array with the same elements of the input
     * array except for the earliest-encountered occurrences of the specified
     * elements. The component type of the returned array is always the same
     * as that of the input array.
     *
     * <pre>
     * ArrayUtils.removeElements(null, 1, 2)      = null
     * ArrayUtils.removeElements([], 1, 2)        = []
     * ArrayUtils.removeElements([1], 2, 3)       = [1]
     * ArrayUtils.removeElements([1, 3], 1, 2)    = [3]
     * ArrayUtils.removeElements([1, 3, 1], 1)    = [3, 1]
     * ArrayUtils.removeElements([1, 3, 1], 1, 1) = [3]
     * </pre>
     *
     * @param array  the array to remove the element from, may be {@code null}
     * @param values the elements to be removed
     * @return A new array containing the existing elements except the
     *         earliest-encountered occurrences of the specified elements.
     * @since 3.0.1
     */
    public static char[] removeElements(final char[] array, final char... values) {
        if (isEmpty(array) || isEmpty(values)) {
            return clone(array);
        }
        final HashMap<Character, MutableInt> occurrences = new HashMap<>(values.length);
        for (final char v : values) {
            final Character boxed = Character.valueOf(v);
            final MutableInt count = occurrences.get(boxed);
            if (count == null) {
                occurrences.put(boxed, new MutableInt(1));
            } else {
                count.increment();
            }
        }
        final BitSet toRemove = new BitSet();
        for (int i = 0; i < array.length; i++) {
            final char key = array[i];
            final MutableInt count = occurrences.get(key);
            if (count != null) {
                if (count.decrementAndGet() == 0) {
                    occurrences.remove(key);
                }
                toRemove.set(i);
            }
        }
        return (char[]) removeAll(array, toRemove);
    }

    /**
     * <p>Removes occurrences of specified elements, in specified quantities,
     * from the specified array. All subsequent elements are shifted left.
     * For any element-to-be-removed specified in greater quantities than
     * contained in the original array, no change occurs beyond the
     * removal of the existing matching items.
     *
     * <p>This method returns a new array with the same elements of the input
     * array except for the earliest-encountered occurrences of the specified
     * elements. The component type of the returned array is always the same
     * as that of the input array.
     *
     * <pre>
     * ArrayUtils.removeElements(null, 1, 2)      = null
     * ArrayUtils.removeElements([], 1, 2)        = []
     * ArrayUtils.removeElements([1], 2, 3)       = [1]
     * ArrayUtils.removeElements([1, 3], 1, 2)    = [3]
     * ArrayUtils.removeElements([1, 3, 1], 1)    = [3, 1]
     * ArrayUtils.removeElements([1, 3, 1], 1, 1) = [3]
     * </pre>
     *
     * @param array  the array to remove the element from, may be {@code null}
     * @param values the elements to be removed
     * @return A new array containing the existing elements except the
     *         earliest-encountered occurrences of the specified elements.
     * @since 3.0.1
     */
    public static double[] removeElements(final double[] array, final double... values) {
        if (isEmpty(array) || isEmpty(values)) {
            return clone(array);
        }
        final HashMap<Double, MutableInt> occurrences = new HashMap<>(values.length);
        for (final double v : values) {
            final Double boxed = Double.valueOf(v);
            final MutableInt count = occurrences.get(boxed);
            if (count == null) {
                occurrences.put(boxed, new MutableInt(1));
            } else {
                count.increment();
            }
        }
        final BitSet toRemove = new BitSet();
        for (int i = 0; i < array.length; i++) {
            final double key = array[i];
            final MutableInt count = occurrences.get(key);
            if (count != null) {
                if (count.decrementAndGet() == 0) {
                    occurrences.remove(key);
                }
                toRemove.set(i);
            }
        }
        return (double[]) removeAll(array, toRemove);
    }

    /**
     * <p>Removes occurrences of specified elements, in specified quantities,
     * from the specified array. All subsequent elements are shifted left.
     * For any element-to-be-removed specified in greater quantities than
     * contained in the original array, no change occurs beyond the
     * removal of the existing matching items.
     *
     * <p>This method returns a new array with the same elements of the input
     * array except for the earliest-encountered occurrences of the specified
     * elements. The component type of the returned array is always the same
     * as that of the input array.
     *
     * <pre>
     * ArrayUtils.removeElements(null, 1, 2)      = null
     * ArrayUtils.removeElements([], 1, 2)        = []
     * ArrayUtils.removeElements([1], 2, 3)       = [1]
     * ArrayUtils.removeElements([1, 3], 1, 2)    = [3]
     * ArrayUtils.removeElements([1, 3, 1], 1)    = [3, 1]
     * ArrayUtils.removeElements([1, 3, 1], 1, 1) = [3]
     * </pre>
     *
     * @param array  the array to remove the element from, may be {@code null}
     * @param values the elements to be removed
     * @return A new array containing the existing elements except the
     *         earliest-encountered occurrences of the specified elements.
     * @since 3.0.1
     */
    public static float[] removeElements(final float[] array, final float... values) {
        if (isEmpty(array) || isEmpty(values)) {
            return clone(array);
        }
        final HashMap<Float, MutableInt> occurrences = new HashMap<>(values.length);
        for (final float v : values) {
            final Float boxed = Float.valueOf(v);
            final MutableInt count = occurrences.get(boxed);
            if (count == null) {
                occurrences.put(boxed, new MutableInt(1));
            } else {
                count.increment();
            }
        }
        final BitSet toRemove = new BitSet();
        for (int i = 0; i < array.length; i++) {
            final float key = array[i];
            final MutableInt count = occurrences.get(key);
            if (count != null) {
                if (count.decrementAndGet() == 0) {
                    occurrences.remove(key);
                }
                toRemove.set(i);
            }
        }
        return (float[]) removeAll(array, toRemove);
    }

    /**
     * <p>Removes occurrences of specified elements, in specified quantities,
     * from the specified array. All subsequent elements are shifted left.
     * For any element-to-be-removed specified in greater quantities than
     * contained in the original array, no change occurs beyond the
     * removal of the existing matching items.
     *
     * <p>This method returns a new array with the same elements of the input
     * array except for the earliest-encountered occurrences of the specified
     * elements. The component type of the returned array is always the same
     * as that of the input array.
     *
     * <pre>
     * ArrayUtils.removeElements(null, 1, 2)      = null
     * ArrayUtils.removeElements([], 1, 2)        = []
     * ArrayUtils.removeElements([1], 2, 3)       = [1]
     * ArrayUtils.removeElements([1, 3], 1, 2)    = [3]
     * ArrayUtils.removeElements([1, 3, 1], 1)    = [3, 1]
     * ArrayUtils.removeElements([1, 3, 1], 1, 1) = [3]
     * </pre>
     *
     * @param array  the array to remove the element from, may be {@code null}
     * @param values the elements to be removed
     * @return A new array containing the existing elements except the
     *         earliest-encountered occurrences of the specified elements.
     * @since 3.0.1
     */
    public static int[] removeElements(final int[] array, final int... values) {
        if (isEmpty(array) || isEmpty(values)) {
            return clone(array);
        }
        final HashMap<Integer, MutableInt> occurrences = new HashMap<>(values.length);
        for (final int v : values) {
            final Integer boxed = Integer.valueOf(v);
            final MutableInt count = occurrences.get(boxed);
            if (count == null) {
                occurrences.put(boxed, new MutableInt(1));
            } else {
                count.increment();
            }
        }
        final BitSet toRemove = new BitSet();
        for (int i = 0; i < array.length; i++) {
            final int key = array[i];
            final MutableInt count = occurrences.get(key);
            if (count != null) {
                if (count.decrementAndGet() == 0) {
                    occurrences.remove(key);
                }
                toRemove.set(i);
            }
        }
        return (int[]) removeAll(array, toRemove);
    }

    /**
     * <p>Removes occurrences of specified elements, in specified quantities,
     * from the specified array. All subsequent elements are shifted left.
     * For any element-to-be-removed specified in greater quantities than
     * contained in the original array, no change occurs beyond the
     * removal of the existing matching items.
     *
     * <p>This method returns a new array with the same elements of the input
     * array except for the earliest-encountered occurrences of the specified
     * elements. The component type of the returned array is always the same
     * as that of the input array.
     *
     * <pre>
     * ArrayUtils.removeElements(null, 1, 2)      = null
     * ArrayUtils.removeElements([], 1, 2)        = []
     * ArrayUtils.removeElements([1], 2, 3)       = [1]
     * ArrayUtils.removeElements([1, 3], 1, 2)    = [3]
     * ArrayUtils.removeElements([1, 3, 1], 1)    = [3, 1]
     * ArrayUtils.removeElements([1, 3, 1], 1, 1) = [3]
     * </pre>
     *
     * @param array  the array to remove the element from, may be {@code null}
     * @param values the elements to be removed
     * @return A new array containing the existing elements except the
     *         earliest-encountered occurrences of the specified elements.
     * @since 3.0.1
     */
    public static long[] removeElements(final long[] array, final long... values) {
        if (isEmpty(array) || isEmpty(values)) {
            return clone(array);
        }
        final HashMap<Long, MutableInt> occurrences = new HashMap<>(values.length);
        for (final long v : values) {
            final Long boxed = Long.valueOf(v);
            final MutableInt count = occurrences.get(boxed);
            if (count == null) {
                occurrences.put(boxed, new MutableInt(1));
            } else {
                count.increment();
            }
        }
        final BitSet toRemove = new BitSet();
        for (int i = 0; i < array.length; i++) {
            final long key = array[i];
            final MutableInt count = occurrences.get(key);
            if (count != null) {
                if (count.decrementAndGet() == 0) {
                    occurrences.remove(key);
                }
                toRemove.set(i);
            }
        }
        return (long[]) removeAll(array, toRemove);
    }

    /**
     * <p>Removes occurrences of specified elements, in specified quantities,
     * from the specified array. All subsequent elements are shifted left.
     * For any element-to-be-removed specified in greater quantities than
     * contained in the original array, no change occurs beyond the
     * removal of the existing matching items.
     *
     * <p>This method returns a new array with the same elements of the input
     * array except for the earliest-encountered occurrences of the specified
     * elements. The component type of the returned array is always the same
     * as that of the input array.
     *
     * <pre>
     * ArrayUtils.removeElements(null, 1, 2)      = null
     * ArrayUtils.removeElements([], 1, 2)        = []
     * ArrayUtils.removeElements([1], 2, 3)       = [1]
     * ArrayUtils.removeElements([1, 3], 1, 2)    = [3]
     * ArrayUtils.removeElements([1, 3, 1], 1)    = [3, 1]
     * ArrayUtils.removeElements([1, 3, 1], 1, 1) = [3]
     * </pre>
     *
     * @param array  the array to remove the element from, may be {@code null}
     * @param values the elements to be removed
     * @return A new array containing the existing elements except the
     *         earliest-encountered occurrences of the specified elements.
     * @since 3.0.1
     */
    public static short[] removeElements(final short[] array, final short... values) {
        if (isEmpty(array) || isEmpty(values)) {
            return clone(array);
        }
        final HashMap<Short, MutableInt> occurrences = new HashMap<>(values.length);
        for (final short v : values) {
            final Short boxed = Short.valueOf(v);
            final MutableInt count = occurrences.get(boxed);
            if (count == null) {
                occurrences.put(boxed, new MutableInt(1));
            } else {
                count.increment();
            }
        }
        final BitSet toRemove = new BitSet();
        for (int i = 0; i < array.length; i++) {
            final short key = array[i];
            final MutableInt count = occurrences.get(key);
            if (count != null) {
                if (count.decrementAndGet() == 0) {
                    occurrences.remove(key);
                }
                toRemove.set(i);
            }
        }
        return (short[]) removeAll(array, toRemove);
    }

    /**
     * <p>Removes occurrences of specified elements, in specified quantities,
     * from the specified array. All subsequent elements are shifted left.
     * For any element-to-be-removed specified in greater quantities than
     * contained in the original array, no change occurs beyond the
     * removal of the existing matching items.
     *
     * <p>This method returns a new array with the same elements of the input
     * array except for the earliest-encountered occurrences of the specified
     * elements. The component type of the returned array is always the same
     * as that of the input array.
     *
     * <pre>
     * ArrayUtils.removeElements(null, "a", "b")            = null
     * ArrayUtils.removeElements([], "a", "b")              = []
     * ArrayUtils.removeElements(["a"], "b", "c")           = ["a"]
     * ArrayUtils.removeElements(["a", "b"], "a", "c")      = ["b"]
     * ArrayUtils.removeElements(["a", "b", "a"], "a")      = ["b", "a"]
     * ArrayUtils.removeElements(["a", "b", "a"], "a", "a") = ["b"]
     * </pre>
     *
     * @param <T> the component type of the array
     * @param array  the array to remove the element from, may be {@code null}
     * @param values the elements to be removed
     * @return A new array containing the existing elements except the
     *         earliest-encountered occurrences of the specified elements.
     * @since 3.0.1
     */
    @SafeVarargs
    public static <T> T[] removeElements(final T[] array, final T... values) {
        if (isEmpty(array) || isEmpty(values)) {
            return clone(array);
        }
        final HashMap<T, MutableInt> occurrences = new HashMap<>(values.length);
        for (final T v : values) {
            final MutableInt count = occurrences.get(v);
            if (count == null) {
                occurrences.put(v, new MutableInt(1));
            } else {
                count.increment();
            }
        }
        final BitSet toRemove = new BitSet();
        for (int i = 0; i < array.length; i++) {
            final T key = array[i];
            final MutableInt count = occurrences.get(key);
            if (count != null) {
                if (count.decrementAndGet() == 0) {
                    occurrences.remove(key);
                }
                toRemove.set(i);
            }
        }
        @SuppressWarnings("unchecked") // removeAll() always creates an array of the same type as its input
        final T[] result = (T[]) removeAll(array, toRemove);
        return result;
    }

    /**
     * <p>Reverses the order of the given array.
     *
     * <p>This method does nothing for a {@code null} input array.
     *
     * @param array  the array to reverse, may be {@code null}
     */
    public static void reverse(final boolean[] array) {
        if (array == null) {
            return;
        }
        reverse(array, 0, array.length);
    }

    /**
     * <p>
     * Reverses the order of the given array in the given range.
     *
     * <p>
     * This method does nothing for a {@code null} input array.
     *
     * @param array
     *            the array to reverse, may be {@code null}
     * @param startIndexInclusive
     *            the starting index. Undervalue (&lt;0) is promoted to 0, overvalue (&gt;array.length) results in no
     *            change.
     * @param endIndexExclusive
     *            elements up to endIndex-1 are reversed in the array. Undervalue (&lt; start index) results in no
     *            change. Overvalue (&gt;array.length) is demoted to array length.
     * @since 3.2
     */
    public static void reverse(final boolean[] array, final int startIndexInclusive, final int endIndexExclusive) {
        if (array == null) {
            return;
        }
        int i = startIndexInclusive < 0 ? 0 : startIndexInclusive;
        int j = Math.min(array.length, endIndexExclusive) - 1;
        boolean tmp;
        while (j > i) {
            tmp = array[j];
            array[j] = array[i];
            array[i] = tmp;
            j--;
            i++;
        }
    }

    /**
     * <p>Reverses the order of the given array.
     *
     * <p>This method does nothing for a {@code null} input array.
     *
     * @param array  the array to reverse, may be {@code null}
     */
    public static void reverse(final byte[] array) {
        if (array == null) {
            return;
        }
        reverse(array, 0, array.length);
    }

    /**
     * <p>
     * Reverses the order of the given array in the given range.
     *
     * <p>
     * This method does nothing for a {@code null} input array.
     *
     * @param array
     *            the array to reverse, may be {@code null}
     * @param startIndexInclusive
     *            the starting index. Undervalue (&lt;0) is promoted to 0, overvalue (&gt;array.length) results in no
     *            change.
     * @param endIndexExclusive
     *            elements up to endIndex-1 are reversed in the array. Undervalue (&lt; start index) results in no
     *            change. Overvalue (&gt;array.length) is demoted to array length.
     * @since 3.2
     */
    public static void reverse(final byte[] array, final int startIndexInclusive, final int endIndexExclusive) {
        if (array == null) {
            return;
        }
        int i = startIndexInclusive < 0 ? 0 : startIndexInclusive;
        int j = Math.min(array.length, endIndexExclusive) - 1;
        byte tmp;
        while (j > i) {
            tmp = array[j];
            array[j] = array[i];
            array[i] = tmp;
            j--;
            i++;
        }
    }

    /**
     * <p>Reverses the order of the given array.
     *
     * <p>This method does nothing for a {@code null} input array.
     *
     * @param array  the array to reverse, may be {@code null}
     */
    public static void reverse(final char[] array) {
        if (array == null) {
            return;
        }
        reverse(array, 0, array.length);
    }

    /**
     * <p>
     * Reverses the order of the given array in the given range.
     *
     * <p>
     * This method does nothing for a {@code null} input array.
     *
     * @param array
     *            the array to reverse, may be {@code null}
     * @param startIndexInclusive
     *            the starting index. Undervalue (&lt;0) is promoted to 0, overvalue (&gt;array.length) results in no
     *            change.
     * @param endIndexExclusive
     *            elements up to endIndex-1 are reversed in the array. Undervalue (&lt; start index) results in no
     *            change. Overvalue (&gt;array.length) is demoted to array length.
     * @since 3.2
     */
    public static void reverse(final char[] array, final int startIndexInclusive, final int endIndexExclusive) {
        if (array == null) {
            return;
        }
        int i = startIndexInclusive < 0 ? 0 : startIndexInclusive;
        int j = Math.min(array.length, endIndexExclusive) - 1;
        char tmp;
        while (j > i) {
            tmp = array[j];
            array[j] = array[i];
            array[i] = tmp;
            j--;
            i++;
        }
    }

    /**
     * <p>Reverses the order of the given array.
     *
     * <p>This method does nothing for a {@code null} input array.
     *
     * @param array  the array to reverse, may be {@code null}
     */
    public static void reverse(final double[] array) {
        if (array == null) {
            return;
        }
        reverse(array, 0, array.length);
    }

    /**
     * <p>
     * Reverses the order of the given array in the given range.
     *
     * <p>
     * This method does nothing for a {@code null} input array.
     *
     * @param array
     *            the array to reverse, may be {@code null}
     * @param startIndexInclusive
     *            the starting index. Undervalue (&lt;0) is promoted to 0, overvalue (&gt;array.length) results in no
     *            change.
     * @param endIndexExclusive
     *            elements up to endIndex-1 are reversed in the array. Undervalue (&lt; start index) results in no
     *            change. Overvalue (&gt;array.length) is demoted to array length.
     * @since 3.2
     */
    public static void reverse(final double[] array, final int startIndexInclusive, final int endIndexExclusive) {
        if (array == null) {
            return;
        }
        int i = startIndexInclusive < 0 ? 0 : startIndexInclusive;
        int j = Math.min(array.length, endIndexExclusive) - 1;
        double tmp;
        while (j > i) {
            tmp = array[j];
            array[j] = array[i];
            array[i] = tmp;
            j--;
            i++;
        }
    }

    /**
     * <p>Reverses the order of the given array.
     *
     * <p>This method does nothing for a {@code null} input array.
     *
     * @param array  the array to reverse, may be {@code null}
     */
    public static void reverse(final float[] array) {
        if (array == null) {
            return;
        }
        reverse(array, 0, array.length);
    }

    /**
     * <p>
     * Reverses the order of the given array in the given range.
     *
     * <p>
     * This method does nothing for a {@code null} input array.
     *
     * @param array
     *            the array to reverse, may be {@code null}
     * @param startIndexInclusive
     *            the starting index. Undervalue (&lt;0) is promoted to 0, overvalue (&gt;array.length) results in no
     *            change.
     * @param endIndexExclusive
     *            elements up to endIndex-1 are reversed in the array. Undervalue (&lt; start index) results in no
     *            change. Overvalue (&gt;array.length) is demoted to array length.
     * @since 3.2
     */
    public static void reverse(final float[] array, final int startIndexInclusive, final int endIndexExclusive) {
        if (array == null) {
            return;
        }
        int i = startIndexInclusive < 0 ? 0 : startIndexInclusive;
        int j = Math.min(array.length, endIndexExclusive) - 1;
        float tmp;
        while (j > i) {
            tmp = array[j];
            array[j] = array[i];
            array[i] = tmp;
            j--;
            i++;
        }
    }

    /**
     * <p>Reverses the order of the given array.
     *
     * <p>This method does nothing for a {@code null} input array.
     *
     * @param array  the array to reverse, may be {@code null}
     */
    public static void reverse(final int[] array) {
        if (array == null) {
            return;
        }
        reverse(array, 0, array.length);
    }

    /**
     * <p>
     * Reverses the order of the given array in the given range.
     *
     * <p>
     * This method does nothing for a {@code null} input array.
     *
     * @param array
     *            the array to reverse, may be {@code null}
     * @param startIndexInclusive
     *            the starting index. Undervalue (&lt;0) is promoted to 0, overvalue (&gt;array.length) results in no
     *            change.
     * @param endIndexExclusive
     *            elements up to endIndex-1 are reversed in the array. Undervalue (&lt; start index) results in no
     *            change. Overvalue (&gt;array.length) is demoted to array length.
     * @since 3.2
     */
    public static void reverse(final int[] array, final int startIndexInclusive, final int endIndexExclusive) {
        if (array == null) {
            return;
        }
        int i = startIndexInclusive < 0 ? 0 : startIndexInclusive;
        int j = Math.min(array.length, endIndexExclusive) - 1;
        int tmp;
        while (j > i) {
            tmp = array[j];
            array[j] = array[i];
            array[i] = tmp;
            j--;
            i++;
        }
    }

    /**
     * <p>Reverses the order of the given array.
     *
     * <p>This method does nothing for a {@code null} input array.
     *
     * @param array  the array to reverse, may be {@code null}
     */
    public static void reverse(final long[] array) {
        if (array == null) {
            return;
        }
        reverse(array, 0, array.length);
    }

    /**
     * <p>
     * Reverses the order of the given array in the given range.
     *
     * <p>
     * This method does nothing for a {@code null} input array.
     *
     * @param array
     *            the array to reverse, may be {@code null}
     * @param startIndexInclusive
     *            the starting index. Undervalue (&lt;0) is promoted to 0, overvalue (&gt;array.length) results in no
     *            change.
     * @param endIndexExclusive
     *            elements up to endIndex-1 are reversed in the array. Undervalue (&lt; start index) results in no
     *            change. Overvalue (&gt;array.length) is demoted to array length.
     * @since 3.2
     */
    public static void reverse(final long[] array, final int startIndexInclusive, final int endIndexExclusive) {
        if (array == null) {
            return;
        }
        int i = startIndexInclusive < 0 ? 0 : startIndexInclusive;
        int j = Math.min(array.length, endIndexExclusive) - 1;
        long tmp;
        while (j > i) {
            tmp = array[j];
            array[j] = array[i];
            array[i] = tmp;
            j--;
            i++;
        }
    }

    // Reverse
    //-----------------------------------------------------------------------
    /**
     * <p>Reverses the order of the given array.
     *
     * <p>There is no special handling for multi-dimensional arrays.
     *
     * <p>This method does nothing for a {@code null} input array.
     *
     * @param array  the array to reverse, may be {@code null}
     */
    public static void reverse(final Object[] array) {
        if (array == null) {
            return;
        }
        reverse(array, 0, array.length);
    }

    /**
     * <p>
     * Reverses the order of the given array in the given range.
     *
     * <p>
     * This method does nothing for a {@code null} input array.
     *
     * @param array
     *            the array to reverse, may be {@code null}
     * @param startIndexInclusive
     *            the starting index. Under value (&lt;0) is promoted to 0, over value (&gt;array.length) results in no
     *            change.
     * @param endIndexExclusive
     *            elements up to endIndex-1 are reversed in the array. Under value (&lt; start index) results in no
     *            change. Over value (&gt;array.length) is demoted to array length.
     * @since 3.2
     */
    public static void reverse(final Object[] array, final int startIndexInclusive, final int endIndexExclusive) {
        if (array == null) {
            return;
        }
        int i = startIndexInclusive < 0 ? 0 : startIndexInclusive;
        int j = Math.min(array.length, endIndexExclusive) - 1;
        Object tmp;
        while (j > i) {
            tmp = array[j];
            array[j] = array[i];
            array[i] = tmp;
            j--;
            i++;
        }
    }

    /**
     * <p>Reverses the order of the given array.
     *
     * <p>This method does nothing for a {@code null} input array.
     *
     * @param array  the array to reverse, may be {@code null}
     */
    public static void reverse(final short[] array) {
        if (array == null) {
            return;
        }
        reverse(array, 0, array.length);
    }

    /**
     * <p>
     * Reverses the order of the given array in the given range.
     *
     * <p>
     * This method does nothing for a {@code null} input array.
     *
     * @param array
     *            the array to reverse, may be {@code null}
     * @param startIndexInclusive
     *            the starting index. Undervalue (&lt;0) is promoted to 0, overvalue (&gt;array.length) results in no
     *            change.
     * @param endIndexExclusive
     *            elements up to endIndex-1 are reversed in the array. Undervalue (&lt; start index) results in no
     *            change. Overvalue (&gt;array.length) is demoted to array length.
     * @since 3.2
     */
    public static void reverse(final short[] array, final int startIndexInclusive, final int endIndexExclusive) {
        if (array == null) {
            return;
        }
        int i = startIndexInclusive < 0 ? 0 : startIndexInclusive;
        int j = Math.min(array.length, endIndexExclusive) - 1;
        short tmp;
        while (j > i) {
            tmp = array[j];
            array[j] = array[i];
            array[i] = tmp;
            j--;
            i++;
        }
    }

    /**
     * Shifts the order of the given boolean array.
     *
     * <p>There is no special handling for multi-dimensional arrays. This method
     * does nothing for {@code null} or empty input arrays.</p>
     *
     * @param array  the array to shift, may be {@code null}
     * @param offset
     *          The number of positions to rotate the elements.  If the offset is larger than the number of elements to
     *          rotate, than the effective offset is modulo the number of elements to rotate.
     * @since 3.5
     */
    public static void shift(final boolean[] array, final int offset) {
        if (array == null) {
            return;
        }
        shift(array, 0, array.length, offset);
    }

    /**
     * Shifts the order of a series of elements in the given boolean array.
     *
     * <p>There is no special handling for multi-dimensional arrays. This method
     * does nothing for {@code null} or empty input arrays.</p>
     *
     * @param array
     *            the array to shift, may be {@code null}
     * @param startIndexInclusive
     *            the starting index. Undervalue (&lt;0) is promoted to 0, overvalue (&gt;array.length) results in no
     *            change.
     * @param endIndexExclusive
     *            elements up to endIndex-1 are shifted in the array. Undervalue (&lt; start index) results in no
     *            change. Overvalue (&gt;array.length) is demoted to array length.
     * @param offset
     *          The number of positions to rotate the elements.  If the offset is larger than the number of elements to
     *          rotate, than the effective offset is modulo the number of elements to rotate.
     * @since 3.5
     */
    public static void shift(final boolean[] array, int startIndexInclusive, int endIndexExclusive, int offset) {
        if (array == null) {
            return;
        }
        if (startIndexInclusive >= array.length - 1 || endIndexExclusive <= 0) {
            return;
        }
        if (startIndexInclusive < 0) {
            startIndexInclusive = 0;
        }
        if (endIndexExclusive >= array.length) {
            endIndexExclusive = array.length;
        }
        int n = endIndexExclusive - startIndexInclusive;
        if (n <= 1) {
            return;
        }
        offset %= n;
        if (offset < 0) {
            offset += n;
        }
        // For algorithm explanations and proof of O(n) time complexity and O(1) space complexity
        // see https://beradrian.wordpress.com/2015/04/07/shift-an-array-in-on-in-place/
        while (n > 1 && offset > 0) {
            final int n_offset = n - offset;

            if (offset > n_offset) {
                swap(array, startIndexInclusive, startIndexInclusive + n - n_offset,  n_offset);
                n = offset;
                offset -= n_offset;
            } else if (offset < n_offset) {
                swap(array, startIndexInclusive, startIndexInclusive + n_offset,  offset);
                startIndexInclusive += offset;
                n = n_offset;
            } else {
                swap(array, startIndexInclusive, startIndexInclusive + n_offset, offset);
                break;
            }
        }
    }

    /**
     * Shifts the order of the given byte array.
     *
     * <p>There is no special handling for multi-dimensional arrays. This method
     * does nothing for {@code null} or empty input arrays.</p>
     *
     * @param array  the array to shift, may be {@code null}
     * @param offset
     *          The number of positions to rotate the elements.  If the offset is larger than the number of elements to
     *          rotate, than the effective offset is modulo the number of elements to rotate.
     * @since 3.5
     */
    public static void shift(final byte[] array, final int offset) {
        if (array == null) {
            return;
        }
        shift(array, 0, array.length, offset);
    }

    /**
     * Shifts the order of a series of elements in the given byte array.
     *
     * <p>There is no special handling for multi-dimensional arrays. This method
     * does nothing for {@code null} or empty input arrays.</p>
     *
     * @param array
     *            the array to shift, may be {@code null}
     * @param startIndexInclusive
     *            the starting index. Undervalue (&lt;0) is promoted to 0, overvalue (&gt;array.length) results in no
     *            change.
     * @param endIndexExclusive
     *            elements up to endIndex-1 are shifted in the array. Undervalue (&lt; start index) results in no
     *            change. Overvalue (&gt;array.length) is demoted to array length.
     * @param offset
     *          The number of positions to rotate the elements.  If the offset is larger than the number of elements to
     *          rotate, than the effective offset is modulo the number of elements to rotate.
     * @since 3.5
     */
    public static void shift(final byte[] array, int startIndexInclusive, int endIndexExclusive, int offset) {
        if (array == null) {
            return;
        }
        if (startIndexInclusive >= array.length - 1 || endIndexExclusive <= 0) {
            return;
        }
        if (startIndexInclusive < 0) {
            startIndexInclusive = 0;
        }
        if (endIndexExclusive >= array.length) {
            endIndexExclusive = array.length;
        }
        int n = endIndexExclusive - startIndexInclusive;
        if (n <= 1) {
            return;
        }
        offset %= n;
        if (offset < 0) {
            offset += n;
        }
        // For algorithm explanations and proof of O(n) time complexity and O(1) space complexity
        // see https://beradrian.wordpress.com/2015/04/07/shift-an-array-in-on-in-place/
        while (n > 1 && offset > 0) {
            final int n_offset = n - offset;

            if (offset > n_offset) {
                swap(array, startIndexInclusive, startIndexInclusive + n - n_offset,  n_offset);
                n = offset;
                offset -= n_offset;
            } else if (offset < n_offset) {
                swap(array, startIndexInclusive, startIndexInclusive + n_offset,  offset);
                startIndexInclusive += offset;
                n = n_offset;
            } else {
                swap(array, startIndexInclusive, startIndexInclusive + n_offset, offset);
                break;
            }
        }
    }

    /**
     * Shifts the order of the given char array.
     *
     * <p>There is no special handling for multi-dimensional arrays. This method
     * does nothing for {@code null} or empty input arrays.</p>
     *
     * @param array  the array to shift, may be {@code null}
     * @param offset
     *          The number of positions to rotate the elements.  If the offset is larger than the number of elements to
     *          rotate, than the effective offset is modulo the number of elements to rotate.
     * @since 3.5
     */
    public static void shift(final char[] array, final int offset) {
        if (array == null) {
            return;
        }
        shift(array, 0, array.length, offset);
    }

    /**
     * Shifts the order of a series of elements in the given char array.
     *
     * <p>There is no special handling for multi-dimensional arrays. This method
     * does nothing for {@code null} or empty input arrays.</p>
     *
     * @param array
     *            the array to shift, may be {@code null}
     * @param startIndexInclusive
     *            the starting index. Undervalue (&lt;0) is promoted to 0, overvalue (&gt;array.length) results in no
     *            change.
     * @param endIndexExclusive
     *            elements up to endIndex-1 are shifted in the array. Undervalue (&lt; start index) results in no
     *            change. Overvalue (&gt;array.length) is demoted to array length.
     * @param offset
     *          The number of positions to rotate the elements.  If the offset is larger than the number of elements to
     *          rotate, than the effective offset is modulo the number of elements to rotate.
     * @since 3.5
     */
    public static void shift(final char[] array, int startIndexInclusive, int endIndexExclusive, int offset) {
        if (array == null) {
            return;
        }
        if (startIndexInclusive >= array.length - 1 || endIndexExclusive <= 0) {
            return;
        }
        if (startIndexInclusive < 0) {
            startIndexInclusive = 0;
        }
        if (endIndexExclusive >= array.length) {
            endIndexExclusive = array.length;
        }
        int n = endIndexExclusive - startIndexInclusive;
        if (n <= 1) {
            return;
        }
        offset %= n;
        if (offset < 0) {
            offset += n;
        }
        // For algorithm explanations and proof of O(n) time complexity and O(1) space complexity
        // see https://beradrian.wordpress.com/2015/04/07/shift-an-array-in-on-in-place/
        while (n > 1 && offset > 0) {
            final int n_offset = n - offset;

            if (offset > n_offset) {
                swap(array, startIndexInclusive, startIndexInclusive + n - n_offset,  n_offset);
                n = offset;
                offset -= n_offset;
            } else if (offset < n_offset) {
                swap(array, startIndexInclusive, startIndexInclusive + n_offset,  offset);
                startIndexInclusive += offset;
                n = n_offset;
            } else {
                swap(array, startIndexInclusive, startIndexInclusive + n_offset, offset);
                break;
            }
        }
    }

    /**
     * Shifts the order of the given double array.
     *
     * <p>There is no special handling for multi-dimensional arrays. This method
     * does nothing for {@code null} or empty input arrays.</p>
     *
     * @param array  the array to shift, may be {@code null}
     * @param offset
     *          The number of positions to rotate the elements.  If the offset is larger than the number of elements to
     *          rotate, than the effective offset is modulo the number of elements to rotate.
     * @since 3.5
     */
    public static void shift(final double[] array, final int offset) {
        if (array == null) {
            return;
        }
        shift(array, 0, array.length, offset);
    }

    /**
     * Shifts the order of a series of elements in the given double array.
     *
     * <p>There is no special handling for multi-dimensional arrays. This method
     * does nothing for {@code null} or empty input arrays.</p>
     *
     * @param array
     *            the array to shift, may be {@code null}
     * @param startIndexInclusive
     *            the starting index. Undervalue (&lt;0) is promoted to 0, overvalue (&gt;array.length) results in no
     *            change.
     * @param endIndexExclusive
     *            elements up to endIndex-1 are shifted in the array. Undervalue (&lt; start index) results in no
     *            change. Overvalue (&gt;array.length) is demoted to array length.
     * @param offset
     *          The number of positions to rotate the elements.  If the offset is larger than the number of elements to
     *          rotate, than the effective offset is modulo the number of elements to rotate.
     * @since 3.5
     */
    public static void shift(final double[] array, int startIndexInclusive, int endIndexExclusive, int offset) {
        if (array == null) {
            return;
        }
        if (startIndexInclusive >= array.length - 1 || endIndexExclusive <= 0) {
            return;
        }
        if (startIndexInclusive < 0) {
            startIndexInclusive = 0;
        }
        if (endIndexExclusive >= array.length) {
            endIndexExclusive = array.length;
        }
        int n = endIndexExclusive - startIndexInclusive;
        if (n <= 1) {
            return;
        }
        offset %= n;
        if (offset < 0) {
            offset += n;
        }
        // For algorithm explanations and proof of O(n) time complexity and O(1) space complexity
        // see https://beradrian.wordpress.com/2015/04/07/shift-an-array-in-on-in-place/
        while (n > 1 && offset > 0) {
            final int n_offset = n - offset;

            if (offset > n_offset) {
                swap(array, startIndexInclusive, startIndexInclusive + n - n_offset,  n_offset);
                n = offset;
                offset -= n_offset;
            } else if (offset < n_offset) {
                swap(array, startIndexInclusive, startIndexInclusive + n_offset,  offset);
                startIndexInclusive += offset;
                n = n_offset;
            } else {
                swap(array, startIndexInclusive, startIndexInclusive + n_offset, offset);
                break;
            }
        }
    }

    /**
     * Shifts the order of the given float array.
     *
     * <p>There is no special handling for multi-dimensional arrays. This method
     * does nothing for {@code null} or empty input arrays.</p>
     *
     * @param array  the array to shift, may be {@code null}
     * @param offset
     *          The number of positions to rotate the elements.  If the offset is larger than the number of elements to
     *          rotate, than the effective offset is modulo the number of elements to rotate.
     * @since 3.5
     */
    public static void shift(final float[] array, final int offset) {
        if (array == null) {
            return;
        }
        shift(array, 0, array.length, offset);
    }

    /**
     * Shifts the order of a series of elements in the given float array.
     *
     * <p>There is no special handling for multi-dimensional arrays. This method
     * does nothing for {@code null} or empty input arrays.</p>
     *
     * @param array
     *            the array to shift, may be {@code null}
     * @param startIndexInclusive
     *            the starting index. Undervalue (&lt;0) is promoted to 0, overvalue (&gt;array.length) results in no
     *            change.
     * @param endIndexExclusive
     *            elements up to endIndex-1 are shifted in the array. Undervalue (&lt; start index) results in no
     *            change. Overvalue (&gt;array.length) is demoted to array length.
     * @param offset
     *          The number of positions to rotate the elements.  If the offset is larger than the number of elements to
     *          rotate, than the effective offset is modulo the number of elements to rotate.
     * @since 3.5
     */
    public static void shift(final float[] array, int startIndexInclusive, int endIndexExclusive, int offset) {
        if (array == null) {
            return;
        }
        if (startIndexInclusive >= array.length - 1 || endIndexExclusive <= 0) {
            return;
        }
        if (startIndexInclusive < 0) {
            startIndexInclusive = 0;
        }
        if (endIndexExclusive >= array.length) {
            endIndexExclusive = array.length;
        }
        int n = endIndexExclusive - startIndexInclusive;
        if (n <= 1) {
            return;
        }
        offset %= n;
        if (offset < 0) {
            offset += n;
        }
        // For algorithm explanations and proof of O(n) time complexity and O(1) space complexity
        // see https://beradrian.wordpress.com/2015/04/07/shift-an-array-in-on-in-place/
        while (n > 1 && offset > 0) {
            final int n_offset = n - offset;

            if (offset > n_offset) {
                swap(array, startIndexInclusive, startIndexInclusive + n - n_offset,  n_offset);
                n = offset;
                offset -= n_offset;
            } else if (offset < n_offset) {
                swap(array, startIndexInclusive, startIndexInclusive + n_offset,  offset);
                startIndexInclusive += offset;
                n = n_offset;
            } else {
                swap(array, startIndexInclusive, startIndexInclusive + n_offset, offset);
                break;
            }
        }
    }

    /**
     * Shifts the order of the given int array.
     *
     * <p>There is no special handling for multi-dimensional arrays. This method
     * does nothing for {@code null} or empty input arrays.</p>
     *
     * @param array  the array to shift, may be {@code null}
     * @param offset
     *          The number of positions to rotate the elements.  If the offset is larger than the number of elements to
     *          rotate, than the effective offset is modulo the number of elements to rotate.
     * @since 3.5
     */
    public static void shift(final int[] array, final int offset) {
        if (array == null) {
            return;
        }
        shift(array, 0, array.length, offset);
    }

    /**
     * Shifts the order of a series of elements in the given int array.
     *
     * <p>There is no special handling for multi-dimensional arrays. This method
     * does nothing for {@code null} or empty input arrays.</p>
     *
     * @param array
     *            the array to shift, may be {@code null}
     * @param startIndexInclusive
     *            the starting index. Undervalue (&lt;0) is promoted to 0, overvalue (&gt;array.length) results in no
     *            change.
     * @param endIndexExclusive
     *            elements up to endIndex-1 are shifted in the array. Undervalue (&lt; start index) results in no
     *            change. Overvalue (&gt;array.length) is demoted to array length.
     * @param offset
     *          The number of positions to rotate the elements.  If the offset is larger than the number of elements to
     *          rotate, than the effective offset is modulo the number of elements to rotate.
     * @since 3.5
     */
    public static void shift(final int[] array, int startIndexInclusive, int endIndexExclusive, int offset) {
        if (array == null) {
            return;
        }
        if (startIndexInclusive >= array.length - 1 || endIndexExclusive <= 0) {
            return;
        }
        if (startIndexInclusive < 0) {
            startIndexInclusive = 0;
        }
        if (endIndexExclusive >= array.length) {
            endIndexExclusive = array.length;
        }
        int n = endIndexExclusive - startIndexInclusive;
        if (n <= 1) {
            return;
        }
        offset %= n;
        if (offset < 0) {
            offset += n;
        }
        // For algorithm explanations and proof of O(n) time complexity and O(1) space complexity
        // see https://beradrian.wordpress.com/2015/04/07/shift-an-array-in-on-in-place/
        while (n > 1 && offset > 0) {
            final int n_offset = n - offset;

            if (offset > n_offset) {
                swap(array, startIndexInclusive, startIndexInclusive + n - n_offset,  n_offset);
                n = offset;
                offset -= n_offset;
            } else if (offset < n_offset) {
                swap(array, startIndexInclusive, startIndexInclusive + n_offset,  offset);
                startIndexInclusive += offset;
                n = n_offset;
            } else {
                swap(array, startIndexInclusive, startIndexInclusive + n_offset, offset);
                break;
            }
        }
    }

    /**
     * Shifts the order of the given long array.
     *
     * <p>There is no special handling for multi-dimensional arrays. This method
     * does nothing for {@code null} or empty input arrays.</p>
     *
     * @param array  the array to shift, may be {@code null}
     * @param offset
     *          The number of positions to rotate the elements.  If the offset is larger than the number of elements to
     *          rotate, than the effective offset is modulo the number of elements to rotate.
     * @since 3.5
     */
    public static void shift(final long[] array, final int offset) {
        if (array == null) {
            return;
        }
        shift(array, 0, array.length, offset);
    }

    /**
     * Shifts the order of a series of elements in the given long array.
     *
     * <p>There is no special handling for multi-dimensional arrays. This method
     * does nothing for {@code null} or empty input arrays.</p>
     *
     * @param array
     *            the array to shift, may be {@code null}
     * @param startIndexInclusive
     *            the starting index. Undervalue (&lt;0) is promoted to 0, overvalue (&gt;array.length) results in no
     *            change.
     * @param endIndexExclusive
     *            elements up to endIndex-1 are shifted in the array. Undervalue (&lt; start index) results in no
     *            change. Overvalue (&gt;array.length) is demoted to array length.
     * @param offset
     *          The number of positions to rotate the elements.  If the offset is larger than the number of elements to
     *          rotate, than the effective offset is modulo the number of elements to rotate.
     * @since 3.5
     */
    public static void shift(final long[] array, int startIndexInclusive, int endIndexExclusive, int offset) {
        if (array == null) {
            return;
        }
        if (startIndexInclusive >= array.length - 1 || endIndexExclusive <= 0) {
            return;
        }
        if (startIndexInclusive < 0) {
            startIndexInclusive = 0;
        }
        if (endIndexExclusive >= array.length) {
            endIndexExclusive = array.length;
        }
        int n = endIndexExclusive - startIndexInclusive;
        if (n <= 1) {
            return;
        }
        offset %= n;
        if (offset < 0) {
            offset += n;
        }
        // For algorithm explanations and proof of O(n) time complexity and O(1) space complexity
        // see https://beradrian.wordpress.com/2015/04/07/shift-an-array-in-on-in-place/
        while (n > 1 && offset > 0) {
            final int n_offset = n - offset;

            if (offset > n_offset) {
                swap(array, startIndexInclusive, startIndexInclusive + n - n_offset,  n_offset);
                n = offset;
                offset -= n_offset;
            } else if (offset < n_offset) {
                swap(array, startIndexInclusive, startIndexInclusive + n_offset,  offset);
                startIndexInclusive += offset;
                n = n_offset;
            } else {
                swap(array, startIndexInclusive, startIndexInclusive + n_offset, offset);
                break;
            }
        }
    }

    // Shift
    //-----------------------------------------------------------------------
    /**
     * Shifts the order of the given array.
     *
     * <p>There is no special handling for multi-dimensional arrays. This method
     * does nothing for {@code null} or empty input arrays.</p>
     *
     * @param array  the array to shift, may be {@code null}
     * @param offset
     *          The number of positions to rotate the elements.  If the offset is larger than the number of elements to
     *          rotate, than the effective offset is modulo the number of elements to rotate.
     * @since 3.5
     */
    public static void shift(final Object[] array, final int offset) {
        if (array == null) {
            return;
        }
        shift(array, 0, array.length, offset);
    }

    /**
     * Shifts the order of a series of elements in the given array.
     *
     * <p>There is no special handling for multi-dimensional arrays. This method
     * does nothing for {@code null} or empty input arrays.</p>
     *
     * @param array
     *            the array to shift, may be {@code null}
     * @param startIndexInclusive
     *            the starting index. Undervalue (&lt;0) is promoted to 0, overvalue (&gt;array.length) results in no
     *            change.
     * @param endIndexExclusive
     *            elements up to endIndex-1 are shifted in the array. Undervalue (&lt; start index) results in no
     *            change. Overvalue (&gt;array.length) is demoted to array length.
     * @param offset
     *          The number of positions to rotate the elements.  If the offset is larger than the number of elements to
     *          rotate, than the effective offset is modulo the number of elements to rotate.
     * @since 3.5
     */
    public static void shift(final Object[] array, int startIndexInclusive, int endIndexExclusive, int offset) {
        if (array == null) {
            return;
        }
        if (startIndexInclusive >= array.length - 1 || endIndexExclusive <= 0) {
            return;
        }
        if (startIndexInclusive < 0) {
            startIndexInclusive = 0;
        }
        if (endIndexExclusive >= array.length) {
            endIndexExclusive = array.length;
        }
        int n = endIndexExclusive - startIndexInclusive;
        if (n <= 1) {
            return;
        }
        offset %= n;
        if (offset < 0) {
            offset += n;
        }
        // For algorithm explanations and proof of O(n) time complexity and O(1) space complexity
        // see https://beradrian.wordpress.com/2015/04/07/shift-an-array-in-on-in-place/
        while (n > 1 && offset > 0) {
            final int n_offset = n - offset;

            if (offset > n_offset) {
                swap(array, startIndexInclusive, startIndexInclusive + n - n_offset,  n_offset);
                n = offset;
                offset -= n_offset;
            } else if (offset < n_offset) {
                swap(array, startIndexInclusive, startIndexInclusive + n_offset,  offset);
                startIndexInclusive += offset;
                n = n_offset;
            } else {
                swap(array, startIndexInclusive, startIndexInclusive + n_offset, offset);
                break;
            }
        }
    }

    /**
     * Shifts the order of the given short array.
     *
     * <p>There is no special handling for multi-dimensional arrays. This method
     * does nothing for {@code null} or empty input arrays.</p>
     *
     * @param array  the array to shift, may be {@code null}
     * @param offset
     *          The number of positions to rotate the elements.  If the offset is larger than the number of elements to
     *          rotate, than the effective offset is modulo the number of elements to rotate.
     * @since 3.5
     */
    public static void shift(final short[] array, final int offset) {
        if (array == null) {
            return;
        }
        shift(array, 0, array.length, offset);
    }

    /**
     * Shifts the order of a series of elements in the given short array.
     *
     * <p>There is no special handling for multi-dimensional arrays. This method
     * does nothing for {@code null} or empty input arrays.</p>
     *
     * @param array
     *            the array to shift, may be {@code null}
     * @param startIndexInclusive
     *            the starting index. Undervalue (&lt;0) is promoted to 0, overvalue (&gt;array.length) results in no
     *            change.
     * @param endIndexExclusive
     *            elements up to endIndex-1 are shifted in the array. Undervalue (&lt; start index) results in no
     *            change. Overvalue (&gt;array.length) is demoted to array length.
     * @param offset
     *          The number of positions to rotate the elements.  If the offset is larger than the number of elements to
     *          rotate, than the effective offset is modulo the number of elements to rotate.
     * @since 3.5
     */
    public static void shift(final short[] array, int startIndexInclusive, int endIndexExclusive, int offset) {
        if (array == null) {
            return;
        }
        if (startIndexInclusive >= array.length - 1 || endIndexExclusive <= 0) {
            return;
        }
        if (startIndexInclusive < 0) {
            startIndexInclusive = 0;
        }
        if (endIndexExclusive >= array.length) {
            endIndexExclusive = array.length;
        }
        int n = endIndexExclusive - startIndexInclusive;
        if (n <= 1) {
            return;
        }
        offset %= n;
        if (offset < 0) {
            offset += n;
        }
        // For algorithm explanations and proof of O(n) time complexity and O(1) space complexity
        // see https://beradrian.wordpress.com/2015/04/07/shift-an-array-in-on-in-place/
        while (n > 1 && offset > 0) {
            final int n_offset = n - offset;

            if (offset > n_offset) {
                swap(array, startIndexInclusive, startIndexInclusive + n - n_offset,  n_offset);
                n = offset;
                offset -= n_offset;
            } else if (offset < n_offset) {
                swap(array, startIndexInclusive, startIndexInclusive + n_offset,  offset);
                startIndexInclusive += offset;
                n = n_offset;
            } else {
                swap(array, startIndexInclusive, startIndexInclusive + n_offset, offset);
                break;
            }
        }
    }

    /**
     * Randomly permutes the elements of the specified array using the Fisher-Yates algorithm.
     *
     * @param array   the array to shuffle
     * @see <a href="https://en.wikipedia.org/wiki/Fisher%E2%80%93Yates_shuffle">Fisher-Yates shuffle algorithm</a>
     * @since 3.6
     */
    public static void shuffle(final boolean[] array) {
        shuffle(array, new Random());
    }

    /**
     * Randomly permutes the elements of the specified array using the Fisher-Yates algorithm.
     *
     * @param array   the array to shuffle
     * @param random  the source of randomness used to permute the elements
     * @see <a href="https://en.wikipedia.org/wiki/Fisher%E2%80%93Yates_shuffle">Fisher-Yates shuffle algorithm</a>
     * @since 3.6
     */
    public static void shuffle(final boolean[] array, final Random random) {
        for (int i = array.length; i > 1; i--) {
            swap(array, i - 1, random.nextInt(i), 1);
        }
    }

    /**
     * Randomly permutes the elements of the specified array using the Fisher-Yates algorithm.
     *
     * @param array   the array to shuffle
     * @see <a href="https://en.wikipedia.org/wiki/Fisher%E2%80%93Yates_shuffle">Fisher-Yates shuffle algorithm</a>
     * @since 3.6
     */
    public static void shuffle(final byte[] array) {
        shuffle(array, new Random());
    }

    /**
     * Randomly permutes the elements of the specified array using the Fisher-Yates algorithm.
     *
     * @param array   the array to shuffle
     * @param random  the source of randomness used to permute the elements
     * @see <a href="https://en.wikipedia.org/wiki/Fisher%E2%80%93Yates_shuffle">Fisher-Yates shuffle algorithm</a>
     * @since 3.6
     */
    public static void shuffle(final byte[] array, final Random random) {
        for (int i = array.length; i > 1; i--) {
            swap(array, i - 1, random.nextInt(i), 1);
        }
    }

    /**
     * Randomly permutes the elements of the specified array using the Fisher-Yates algorithm.
     *
     * @param array   the array to shuffle
     * @see <a href="https://en.wikipedia.org/wiki/Fisher%E2%80%93Yates_shuffle">Fisher-Yates shuffle algorithm</a>
     * @since 3.6
     */
    public static void shuffle(final char[] array) {
        shuffle(array, new Random());
    }

    /**
     * Randomly permutes the elements of the specified array using the Fisher-Yates algorithm.
     *
     * @param array   the array to shuffle
     * @param random  the source of randomness used to permute the elements
     * @see <a href="https://en.wikipedia.org/wiki/Fisher%E2%80%93Yates_shuffle">Fisher-Yates shuffle algorithm</a>
     * @since 3.6
     */
    public static void shuffle(final char[] array, final Random random) {
        for (int i = array.length; i > 1; i--) {
            swap(array, i - 1, random.nextInt(i), 1);
        }
    }

    /**
     * Randomly permutes the elements of the specified array using the Fisher-Yates algorithm.
     *
     * @param array   the array to shuffle
     * @see <a href="https://en.wikipedia.org/wiki/Fisher%E2%80%93Yates_shuffle">Fisher-Yates shuffle algorithm</a>
     * @since 3.6
     */
    public static void shuffle(final double[] array) {
        shuffle(array, new Random());
    }

    /**
     * Randomly permutes the elements of the specified array using the Fisher-Yates algorithm.
     *
     * @param array   the array to shuffle
     * @param random  the source of randomness used to permute the elements
     * @see <a href="https://en.wikipedia.org/wiki/Fisher%E2%80%93Yates_shuffle">Fisher-Yates shuffle algorithm</a>
     * @since 3.6
     */
    public static void shuffle(final double[] array, final Random random) {
        for (int i = array.length; i > 1; i--) {
            swap(array, i - 1, random.nextInt(i), 1);
        }
    }

    /**
     * Randomly permutes the elements of the specified array using the Fisher-Yates algorithm.
     *
     * @param array   the array to shuffle
     * @see <a href="https://en.wikipedia.org/wiki/Fisher%E2%80%93Yates_shuffle">Fisher-Yates shuffle algorithm</a>
     * @since 3.6
     */
    public static void shuffle(final float[] array) {
        shuffle(array, new Random());
    }

    /**
     * Randomly permutes the elements of the specified array using the Fisher-Yates algorithm.
     *
     * @param array   the array to shuffle
     * @param random  the source of randomness used to permute the elements
     * @see <a href="https://en.wikipedia.org/wiki/Fisher%E2%80%93Yates_shuffle">Fisher-Yates shuffle algorithm</a>
     * @since 3.6
     */
    public static void shuffle(final float[] array, final Random random) {
        for (int i = array.length; i > 1; i--) {
            swap(array, i - 1, random.nextInt(i), 1);
        }
    }

    /**
     * Randomly permutes the elements of the specified array using the Fisher-Yates algorithm.
     *
     * @param array   the array to shuffle
     * @see <a href="https://en.wikipedia.org/wiki/Fisher%E2%80%93Yates_shuffle">Fisher-Yates shuffle algorithm</a>
     * @since 3.6
     */
    public static void shuffle(final int[] array) {
        shuffle(array, new Random());
    }

    /**
     * Randomly permutes the elements of the specified array using the Fisher-Yates algorithm.
     *
     * @param array   the array to shuffle
     * @param random  the source of randomness used to permute the elements
     * @see <a href="https://en.wikipedia.org/wiki/Fisher%E2%80%93Yates_shuffle">Fisher-Yates shuffle algorithm</a>
     * @since 3.6
     */
    public static void shuffle(final int[] array, final Random random) {
        for (int i = array.length; i > 1; i--) {
            swap(array, i - 1, random.nextInt(i), 1);
        }
    }

    /**
     * Randomly permutes the elements of the specified array using the Fisher-Yates algorithm.
     *
     * @param array   the array to shuffle
     * @see <a href="https://en.wikipedia.org/wiki/Fisher%E2%80%93Yates_shuffle">Fisher-Yates shuffle algorithm</a>
     * @since 3.6
     */
    public static void shuffle(final long[] array) {
        shuffle(array, new Random());
    }

    /**
     * Randomly permutes the elements of the specified array using the Fisher-Yates algorithm.
     *
     * @param array   the array to shuffle
     * @param random  the source of randomness used to permute the elements
     * @see <a href="https://en.wikipedia.org/wiki/Fisher%E2%80%93Yates_shuffle">Fisher-Yates shuffle algorithm</a>
     * @since 3.6
     */
    public static void shuffle(final long[] array, final Random random) {
        for (int i = array.length; i > 1; i--) {
            swap(array, i - 1, random.nextInt(i), 1);
        }
    }

    /**
     * Randomly permutes the elements of the specified array using the Fisher-Yates algorithm.
     *
     * @param array   the array to shuffle
     * @see <a href="https://en.wikipedia.org/wiki/Fisher%E2%80%93Yates_shuffle">Fisher-Yates shuffle algorithm</a>
     * @since 3.6
     */
    public static void shuffle(final Object[] array) {
        shuffle(array, new Random());
    }

    /**
     * Randomly permutes the elements of the specified array using the Fisher-Yates algorithm.
     *
     * @param array   the array to shuffle
     * @param random  the source of randomness used to permute the elements
     * @see <a href="https://en.wikipedia.org/wiki/Fisher%E2%80%93Yates_shuffle">Fisher-Yates shuffle algorithm</a>
     * @since 3.6
     */
    public static void shuffle(final Object[] array, final Random random) {
        for (int i = array.length; i > 1; i--) {
            swap(array, i - 1, random.nextInt(i), 1);
        }
    }

    /**
     * Randomly permutes the elements of the specified array using the Fisher-Yates algorithm.
     *
     * @param array   the array to shuffle
     * @see <a href="https://en.wikipedia.org/wiki/Fisher%E2%80%93Yates_shuffle">Fisher-Yates shuffle algorithm</a>
     * @since 3.6
     */
    public static void shuffle(final short[] array) {
        shuffle(array, new Random());
    }

    /**
     * Randomly permutes the elements of the specified array using the Fisher-Yates algorithm.
     *
     * @param array   the array to shuffle
     * @param random  the source of randomness used to permute the elements
     * @see <a href="https://en.wikipedia.org/wiki/Fisher%E2%80%93Yates_shuffle">Fisher-Yates shuffle algorithm</a>
     * @since 3.6
     */
    public static void shuffle(final short[] array, final Random random) {
        for (int i = array.length; i > 1; i--) {
            swap(array, i - 1, random.nextInt(i), 1);
        }
    }

    /**
     * <p>Produces a new {@code boolean} array containing the elements
     * between the start and end indices.
     *
     * <p>The start index is inclusive, the end index exclusive.
     * Null array input produces null output.
     *
     * @param array  the array
     * @param startIndexInclusive  the starting index. Undervalue (&lt;0)
     *      is promoted to 0, overvalue (&gt;array.length) results
     *      in an empty array.
     * @param endIndexExclusive  elements up to endIndex-1 are present in the
     *      returned subarray. Undervalue (&lt; startIndex) produces
     *      empty array, overvalue (&gt;array.length) is demoted to
     *      array length.
     * @return a new array containing the elements between
     *      the start and end indices.
     * @since 2.1
     * @see Arrays#copyOfRange(boolean[], int, int)
     */
    public static boolean[] subarray(final boolean[] array, int startIndexInclusive, int endIndexExclusive) {
        if (array == null) {
            return null;
        }
        if (startIndexInclusive < 0) {
            startIndexInclusive = 0;
        }
        if (endIndexExclusive > array.length) {
            endIndexExclusive = array.length;
        }
        final int newSize = endIndexExclusive - startIndexInclusive;
        if (newSize <= 0) {
            return EMPTY_BOOLEAN_ARRAY;
        }

        final boolean[] subarray = new boolean[newSize];
        System.arraycopy(array, startIndexInclusive, subarray, 0, newSize);
        return subarray;
    }

    /**
     * <p>Produces a new {@code byte} array containing the elements
     * between the start and end indices.
     *
     * <p>The start index is inclusive, the end index exclusive.
     * Null array input produces null output.
     *
     * @param array  the array
     * @param startIndexInclusive  the starting index. Undervalue (&lt;0)
     *      is promoted to 0, overvalue (&gt;array.length) results
     *      in an empty array.
     * @param endIndexExclusive  elements up to endIndex-1 are present in the
     *      returned subarray. Undervalue (&lt; startIndex) produces
     *      empty array, overvalue (&gt;array.length) is demoted to
     *      array length.
     * @return a new array containing the elements between
     *      the start and end indices.
     * @since 2.1
     * @see Arrays#copyOfRange(byte[], int, int)
     */
    public static byte[] subarray(final byte[] array, int startIndexInclusive, int endIndexExclusive) {
        if (array == null) {
            return null;
        }
        if (startIndexInclusive < 0) {
            startIndexInclusive = 0;
        }
        if (endIndexExclusive > array.length) {
            endIndexExclusive = array.length;
        }
        final int newSize = endIndexExclusive - startIndexInclusive;
        if (newSize <= 0) {
            return EMPTY_BYTE_ARRAY;
        }

        final byte[] subarray = new byte[newSize];
        System.arraycopy(array, startIndexInclusive, subarray, 0, newSize);
        return subarray;
    }

    /**
     * <p>Produces a new {@code char} array containing the elements
     * between the start and end indices.
     *
     * <p>The start index is inclusive, the end index exclusive.
     * Null array input produces null output.
     *
     * @param array  the array
     * @param startIndexInclusive  the starting index. Undervalue (&lt;0)
     *      is promoted to 0, overvalue (&gt;array.length) results
     *      in an empty array.
     * @param endIndexExclusive  elements up to endIndex-1 are present in the
     *      returned subarray. Undervalue (&lt; startIndex) produces
     *      empty array, overvalue (&gt;array.length) is demoted to
     *      array length.
     * @return a new array containing the elements between
     *      the start and end indices.
     * @since 2.1
     * @see Arrays#copyOfRange(char[], int, int)
     */
    public static char[] subarray(final char[] array, int startIndexInclusive, int endIndexExclusive) {
        if (array == null) {
            return null;
        }
        if (startIndexInclusive < 0) {
            startIndexInclusive = 0;
        }
        if (endIndexExclusive > array.length) {
            endIndexExclusive = array.length;
        }
        final int newSize = endIndexExclusive - startIndexInclusive;
        if (newSize <= 0) {
            return EMPTY_CHAR_ARRAY;
        }

        final char[] subarray = new char[newSize];
        System.arraycopy(array, startIndexInclusive, subarray, 0, newSize);
        return subarray;
    }

    /**
     * <p>Produces a new {@code double} array containing the elements
     * between the start and end indices.
     *
     * <p>The start index is inclusive, the end index exclusive.
     * Null array input produces null output.
     *
     * @param array  the array
     * @param startIndexInclusive  the starting index. Undervalue (&lt;0)
     *      is promoted to 0, overvalue (&gt;array.length) results
     *      in an empty array.
     * @param endIndexExclusive  elements up to endIndex-1 are present in the
     *      returned subarray. Undervalue (&lt; startIndex) produces
     *      empty array, overvalue (&gt;array.length) is demoted to
     *      array length.
     * @return a new array containing the elements between
     *      the start and end indices.
     * @since 2.1
     * @see Arrays#copyOfRange(double[], int, int)
     */
    public static double[] subarray(final double[] array, int startIndexInclusive, int endIndexExclusive) {
        if (array == null) {
            return null;
        }
        if (startIndexInclusive < 0) {
            startIndexInclusive = 0;
        }
        if (endIndexExclusive > array.length) {
            endIndexExclusive = array.length;
        }
        final int newSize = endIndexExclusive - startIndexInclusive;
        if (newSize <= 0) {
            return EMPTY_DOUBLE_ARRAY;
        }

        final double[] subarray = new double[newSize];
        System.arraycopy(array, startIndexInclusive, subarray, 0, newSize);
        return subarray;
    }

    /**
     * <p>Produces a new {@code float} array containing the elements
     * between the start and end indices.
     *
     * <p>The start index is inclusive, the end index exclusive.
     * Null array input produces null output.
     *
     * @param array  the array
     * @param startIndexInclusive  the starting index. Undervalue (&lt;0)
     *      is promoted to 0, overvalue (&gt;array.length) results
     *      in an empty array.
     * @param endIndexExclusive  elements up to endIndex-1 are present in the
     *      returned subarray. Undervalue (&lt; startIndex) produces
     *      empty array, overvalue (&gt;array.length) is demoted to
     *      array length.
     * @return a new array containing the elements between
     *      the start and end indices.
     * @since 2.1
     * @see Arrays#copyOfRange(float[], int, int)
     */
    public static float[] subarray(final float[] array, int startIndexInclusive, int endIndexExclusive) {
        if (array == null) {
            return null;
        }
        if (startIndexInclusive < 0) {
            startIndexInclusive = 0;
        }
        if (endIndexExclusive > array.length) {
            endIndexExclusive = array.length;
        }
        final int newSize = endIndexExclusive - startIndexInclusive;
        if (newSize <= 0) {
            return EMPTY_FLOAT_ARRAY;
        }

        final float[] subarray = new float[newSize];
        System.arraycopy(array, startIndexInclusive, subarray, 0, newSize);
        return subarray;
    }

    /**
     * <p>Produces a new {@code int} array containing the elements
     * between the start and end indices.
     *
     * <p>The start index is inclusive, the end index exclusive.
     * Null array input produces null output.
     *
     * @param array  the array
     * @param startIndexInclusive  the starting index. Undervalue (&lt;0)
     *      is promoted to 0, overvalue (&gt;array.length) results
     *      in an empty array.
     * @param endIndexExclusive  elements up to endIndex-1 are present in the
     *      returned subarray. Undervalue (&lt; startIndex) produces
     *      empty array, overvalue (&gt;array.length) is demoted to
     *      array length.
     * @return a new array containing the elements between
     *      the start and end indices.
     * @since 2.1
     * @see Arrays#copyOfRange(int[], int, int)
     */
    public static int[] subarray(final int[] array, int startIndexInclusive, int endIndexExclusive) {
        if (array == null) {
            return null;
        }
        if (startIndexInclusive < 0) {
            startIndexInclusive = 0;
        }
        if (endIndexExclusive > array.length) {
            endIndexExclusive = array.length;
        }
        final int newSize = endIndexExclusive - startIndexInclusive;
        if (newSize <= 0) {
            return EMPTY_INT_ARRAY;
        }

        final int[] subarray = new int[newSize];
        System.arraycopy(array, startIndexInclusive, subarray, 0, newSize);
        return subarray;
    }

    /**
     * <p>Produces a new {@code long} array containing the elements
     * between the start and end indices.
     *
     * <p>The start index is inclusive, the end index exclusive.
     * Null array input produces null output.
     *
     * @param array  the array
     * @param startIndexInclusive  the starting index. Undervalue (&lt;0)
     *      is promoted to 0, overvalue (&gt;array.length) results
     *      in an empty array.
     * @param endIndexExclusive  elements up to endIndex-1 are present in the
     *      returned subarray. Undervalue (&lt; startIndex) produces
     *      empty array, overvalue (&gt;array.length) is demoted to
     *      array length.
     * @return a new array containing the elements between
     *      the start and end indices.
     * @since 2.1
     * @see Arrays#copyOfRange(long[], int, int)
     */
    public static long[] subarray(final long[] array, int startIndexInclusive, int endIndexExclusive) {
        if (array == null) {
            return null;
        }
        if (startIndexInclusive < 0) {
            startIndexInclusive = 0;
        }
        if (endIndexExclusive > array.length) {
            endIndexExclusive = array.length;
        }
        final int newSize = endIndexExclusive - startIndexInclusive;
        if (newSize <= 0) {
            return EMPTY_LONG_ARRAY;
        }

        final long[] subarray = new long[newSize];
        System.arraycopy(array, startIndexInclusive, subarray, 0, newSize);
        return subarray;
    }

    /**
     * <p>Produces a new {@code short} array containing the elements
     * between the start and end indices.
     *
     * <p>The start index is inclusive, the end index exclusive.
     * Null array input produces null output.
     *
     * @param array  the array
     * @param startIndexInclusive  the starting index. Undervalue (&lt;0)
     *      is promoted to 0, overvalue (&gt;array.length) results
     *      in an empty array.
     * @param endIndexExclusive  elements up to endIndex-1 are present in the
     *      returned subarray. Undervalue (&lt; startIndex) produces
     *      empty array, overvalue (&gt;array.length) is demoted to
     *      array length.
     * @return a new array containing the elements between
     *      the start and end indices.
     * @since 2.1
     * @see Arrays#copyOfRange(short[], int, int)
     */
    public static short[] subarray(final short[] array, int startIndexInclusive, int endIndexExclusive) {
        if (array == null) {
            return null;
        }
        if (startIndexInclusive < 0) {
            startIndexInclusive = 0;
        }
        if (endIndexExclusive > array.length) {
            endIndexExclusive = array.length;
        }
        final int newSize = endIndexExclusive - startIndexInclusive;
        if (newSize <= 0) {
            return EMPTY_SHORT_ARRAY;
        }

        final short[] subarray = new short[newSize];
        System.arraycopy(array, startIndexInclusive, subarray, 0, newSize);
        return subarray;
    }

    // Subarrays
    //-----------------------------------------------------------------------
    /**
     * <p>Produces a new array containing the elements between
     * the start and end indices.
     *
     * <p>The start index is inclusive, the end index exclusive.
     * Null array input produces null output.
     *
     * <p>The component type of the subarray is always the same as
     * that of the input array. Thus, if the input is an array of type
     * {@code Date}, the following usage is envisaged:
     *
     * <pre>
     * Date[] someDates = (Date[]) ArrayUtils.subarray(allDates, 2, 5);
     * </pre>
     *
     * @param <T> the component type of the array
     * @param array  the array
     * @param startIndexInclusive  the starting index. Undervalue (&lt;0)
     *      is promoted to 0, overvalue (&gt;array.length) results
     *      in an empty array.
     * @param endIndexExclusive  elements up to endIndex-1 are present in the
     *      returned subarray. Undervalue (&lt; startIndex) produces
     *      empty array, overvalue (&gt;array.length) is demoted to
     *      array length.
     * @return a new array containing the elements between
     *      the start and end indices.
     * @since 2.1
     * @see Arrays#copyOfRange(Object[], int, int)
     */
    public static <T> T[] subarray(final T[] array, int startIndexInclusive, int endIndexExclusive) {
        if (array == null) {
            return null;
        }
        if (startIndexInclusive < 0) {
            startIndexInclusive = 0;
        }
        if (endIndexExclusive > array.length) {
            endIndexExclusive = array.length;
        }
        final int newSize = endIndexExclusive - startIndexInclusive;
        final Class<?> type = array.getClass().getComponentType();
        if (newSize <= 0) {
            @SuppressWarnings("unchecked") // OK, because array is of type T
            final T[] emptyArray = (T[]) Array.newInstance(type, 0);
            return emptyArray;
        }
        @SuppressWarnings("unchecked") // OK, because array is of type T
        final
        T[] subarray = (T[]) Array.newInstance(type, newSize);
        System.arraycopy(array, startIndexInclusive, subarray, 0, newSize);
        return subarray;
    }

    /**
     * Swaps two elements in the given boolean array.
     *
     * <p>There is no special handling for multi-dimensional arrays. This method
     * does nothing for a {@code null} or empty input array or for overflow indices.
     * Negative indices are promoted to 0(zero).</p>
     *
     * Examples:
     * <ul>
     *     <li>ArrayUtils.swap([1, 2, 3], 0, 2) -&gt; [3, 2, 1]</li>
     *     <li>ArrayUtils.swap([1, 2, 3], 0, 0) -&gt; [1, 2, 3]</li>
     *     <li>ArrayUtils.swap([1, 2, 3], 1, 0) -&gt; [2, 1, 3]</li>
     *     <li>ArrayUtils.swap([1, 2, 3], 0, 5) -&gt; [1, 2, 3]</li>
     *     <li>ArrayUtils.swap([1, 2, 3], -1, 1) -&gt; [2, 1, 3]</li>
     * </ul>
     *
     * @param array  the array to swap, may be {@code null}
     * @param offset1 the index of the first element to swap
     * @param offset2 the index of the second element to swap
     * @since 3.5
     */
    public static void swap(final boolean[] array, final int offset1, final int offset2) {
        if (isEmpty(array)) {
            return;
        }
        swap(array, offset1, offset2, 1);
    }

    /**
     * Swaps a series of elements in the given boolean array.
     *
     * <p>This method does nothing for a {@code null} or empty input array or
     * for overflow indices. Negative indices are promoted to 0(zero). If any
     * of the sub-arrays to swap falls outside of the given array, then the
     * swap is stopped at the end of the array and as many as possible elements
     * are swapped.</p>
     *
     * Examples:
     * <ul>
     *     <li>ArrayUtils.swap([true, false, true, false], 0, 2, 1) -&gt; [true, false, true, false]</li>
     *     <li>ArrayUtils.swap([true, false, true, false], 0, 0, 1) -&gt; [true, false, true, false]</li>
     *     <li>ArrayUtils.swap([true, false, true, false], 0, 2, 2) -&gt; [true, false, true, false]</li>
     *     <li>ArrayUtils.swap([true, false, true, false], -3, 2, 2) -&gt; [true, false, true, false]</li>
     *     <li>ArrayUtils.swap([true, false, true, false], 0, 3, 3) -&gt; [false, false, true, true]</li>
     * </ul>
     *
     * @param array the array to swap, may be {@code null}
     * @param offset1 the index of the first element in the series to swap
     * @param offset2 the index of the second element in the series to swap
     * @param len the number of elements to swap starting with the given indices
     * @since 3.5
     */
    public static void swap(final boolean[] array, int offset1, int offset2, int len) {
        if (isEmpty(array) || offset1 >= array.length || offset2 >= array.length) {
            return;
        }
        if (offset1 < 0) {
            offset1 = 0;
        }
        if (offset2 < 0) {
            offset2 = 0;
        }
        len = Math.min(Math.min(len, array.length - offset1), array.length - offset2);
        for (int i = 0; i < len; i++, offset1++, offset2++) {
            final boolean aux = array[offset1];
            array[offset1] = array[offset2];
            array[offset2] = aux;
        }
    }


    /**
     * Swaps two elements in the given byte array.
     *
     * <p>There is no special handling for multi-dimensional arrays. This method
     * does nothing for a {@code null} or empty input array or for overflow indices.
     * Negative indices are promoted to 0(zero).</p>
     *
     * Examples:
     * <ul>
     *     <li>ArrayUtils.swap([1, 2, 3], 0, 2) -&gt; [3, 2, 1]</li>
     *     <li>ArrayUtils.swap([1, 2, 3], 0, 0) -&gt; [1, 2, 3]</li>
     *     <li>ArrayUtils.swap([1, 2, 3], 1, 0) -&gt; [2, 1, 3]</li>
     *     <li>ArrayUtils.swap([1, 2, 3], 0, 5) -&gt; [1, 2, 3]</li>
     *     <li>ArrayUtils.swap([1, 2, 3], -1, 1) -&gt; [2, 1, 3]</li>
     * </ul>
     *
     * @param array  the array to swap, may be {@code null}
     * @param offset1 the index of the first element to swap
     * @param offset2 the index of the second element to swap
     * @since 3.5
     */
    public static void swap(final byte[] array, final int offset1, final int offset2) {
        if (isEmpty(array)) {
            return;
        }
        swap(array, offset1, offset2, 1);
    }

    /**
     * Swaps a series of elements in the given byte array.
     *
     * <p>This method does nothing for a {@code null} or empty input array or
     * for overflow indices. Negative indices are promoted to 0(zero). If any
     * of the sub-arrays to swap falls outside of the given array, then the
     * swap is stopped at the end of the array and as many as possible elements
     * are swapped.</p>
     *
     * Examples:
     * <ul>
     *     <li>ArrayUtils.swap([1, 2, 3, 4], 0, 2, 1) -&gt; [3, 2, 1, 4]</li>
     *     <li>ArrayUtils.swap([1, 2, 3, 4], 0, 0, 1) -&gt; [1, 2, 3, 4]</li>
     *     <li>ArrayUtils.swap([1, 2, 3, 4], 2, 0, 2) -&gt; [3, 4, 1, 2]</li>
     *     <li>ArrayUtils.swap([1, 2, 3, 4], -3, 2, 2) -&gt; [3, 4, 1, 2]</li>
     *     <li>ArrayUtils.swap([1, 2, 3, 4], 0, 3, 3) -&gt; [4, 2, 3, 1]</li>
     * </ul>
     *
     * @param array the array to swap, may be {@code null}
     * @param offset1 the index of the first element in the series to swap
     * @param offset2 the index of the second element in the series to swap
     * @param len the number of elements to swap starting with the given indices
     * @since 3.5
     */
    public static void swap(final byte[] array, int offset1, int offset2, int len) {
        if (isEmpty(array) || offset1 >= array.length || offset2 >= array.length) {
            return;
        }
        if (offset1 < 0) {
            offset1 = 0;
        }
        if (offset2 < 0) {
            offset2 = 0;
        }
        len = Math.min(Math.min(len, array.length - offset1), array.length - offset2);
        for (int i = 0; i < len; i++, offset1++, offset2++) {
            final byte aux = array[offset1];
            array[offset1] = array[offset2];
            array[offset2] = aux;
        }
    }

    /**
     * Swaps two elements in the given char array.
     *
     * <p>There is no special handling for multi-dimensional arrays. This method
     * does nothing for a {@code null} or empty input array or for overflow indices.
     * Negative indices are promoted to 0(zero).</p>
     *
     * Examples:
     * <ul>
     *     <li>ArrayUtils.swap([1, 2, 3], 0, 2) -&gt; [3, 2, 1]</li>
     *     <li>ArrayUtils.swap([1, 2, 3], 0, 0) -&gt; [1, 2, 3]</li>
     *     <li>ArrayUtils.swap([1, 2, 3], 1, 0) -&gt; [2, 1, 3]</li>
     *     <li>ArrayUtils.swap([1, 2, 3], 0, 5) -&gt; [1, 2, 3]</li>
     *     <li>ArrayUtils.swap([1, 2, 3], -1, 1) -&gt; [2, 1, 3]</li>
     * </ul>
     *
     * @param array  the array to swap, may be {@code null}
     * @param offset1 the index of the first element to swap
     * @param offset2 the index of the second element to swap
     * @since 3.5
     */
    public static void swap(final char[] array, final int offset1, final int offset2) {
        if (isEmpty(array)) {
            return;
        }
        swap(array, offset1, offset2, 1);
    }

    /**
     * Swaps a series of elements in the given char array.
     *
     * <p>This method does nothing for a {@code null} or empty input array or
     * for overflow indices. Negative indices are promoted to 0(zero). If any
     * of the sub-arrays to swap falls outside of the given array, then the
     * swap is stopped at the end of the array and as many as possible elements
     * are swapped.</p>
     *
     * Examples:
     * <ul>
     *     <li>ArrayUtils.swap([1, 2, 3, 4], 0, 2, 1) -&gt; [3, 2, 1, 4]</li>
     *     <li>ArrayUtils.swap([1, 2, 3, 4], 0, 0, 1) -&gt; [1, 2, 3, 4]</li>
     *     <li>ArrayUtils.swap([1, 2, 3, 4], 2, 0, 2) -&gt; [3, 4, 1, 2]</li>
     *     <li>ArrayUtils.swap([1, 2, 3, 4], -3, 2, 2) -&gt; [3, 4, 1, 2]</li>
     *     <li>ArrayUtils.swap([1, 2, 3, 4], 0, 3, 3) -&gt; [4, 2, 3, 1]</li>
     * </ul>
     *
     * @param array the array to swap, may be {@code null}
     * @param offset1 the index of the first element in the series to swap
     * @param offset2 the index of the second element in the series to swap
     * @param len the number of elements to swap starting with the given indices
     * @since 3.5
     */
    public static void swap(final char[] array, int offset1, int offset2, int len) {
        if (isEmpty(array) || offset1 >= array.length || offset2 >= array.length) {
            return;
        }
        if (offset1 < 0) {
            offset1 = 0;
        }
        if (offset2 < 0) {
            offset2 = 0;
        }
        len = Math.min(Math.min(len, array.length - offset1), array.length - offset2);
        for (int i = 0; i < len; i++, offset1++, offset2++) {
            final char aux = array[offset1];
            array[offset1] = array[offset2];
            array[offset2] = aux;
        }
    }

    /**
     * Swaps two elements in the given double array.
     *
     * <p>There is no special handling for multi-dimensional arrays. This method
     * does nothing for a {@code null} or empty input array or for overflow indices.
     * Negative indices are promoted to 0(zero).</p>
     *
     * Examples:
     * <ul>
     *     <li>ArrayUtils.swap([1, 2, 3], 0, 2) -&gt; [3, 2, 1]</li>
     *     <li>ArrayUtils.swap([1, 2, 3], 0, 0) -&gt; [1, 2, 3]</li>
     *     <li>ArrayUtils.swap([1, 2, 3], 1, 0) -&gt; [2, 1, 3]</li>
     *     <li>ArrayUtils.swap([1, 2, 3], 0, 5) -&gt; [1, 2, 3]</li>
     *     <li>ArrayUtils.swap([1, 2, 3], -1, 1) -&gt; [2, 1, 3]</li>
     * </ul>
     *
     * @param array  the array to swap, may be {@code null}
     * @param offset1 the index of the first element to swap
     * @param offset2 the index of the second element to swap
     * @since 3.5
     */
    public static void swap(final double[] array, final int offset1, final int offset2) {
        if (isEmpty(array)) {
            return;
        }
        swap(array, offset1, offset2, 1);
    }

    /**
     * Swaps a series of elements in the given double array.
     *
     * <p>This method does nothing for a {@code null} or empty input array or
     * for overflow indices. Negative indices are promoted to 0(zero). If any
     * of the sub-arrays to swap falls outside of the given array, then the
     * swap is stopped at the end of the array and as many as possible elements
     * are swapped.</p>
     *
     * Examples:
     * <ul>
     *     <li>ArrayUtils.swap([1, 2, 3, 4], 0, 2, 1) -&gt; [3, 2, 1, 4]</li>
     *     <li>ArrayUtils.swap([1, 2, 3, 4], 0, 0, 1) -&gt; [1, 2, 3, 4]</li>
     *     <li>ArrayUtils.swap([1, 2, 3, 4], 2, 0, 2) -&gt; [3, 4, 1, 2]</li>
     *     <li>ArrayUtils.swap([1, 2, 3, 4], -3, 2, 2) -&gt; [3, 4, 1, 2]</li>
     *     <li>ArrayUtils.swap([1, 2, 3, 4], 0, 3, 3) -&gt; [4, 2, 3, 1]</li>
     * </ul>
     *
     * @param array the array to swap, may be {@code null}
     * @param offset1 the index of the first element in the series to swap
     * @param offset2 the index of the second element in the series to swap
     * @param len the number of elements to swap starting with the given indices
     * @since 3.5
     */
    public static void swap(final double[] array,  int offset1, int offset2, int len) {
        if (isEmpty(array) || offset1 >= array.length || offset2 >= array.length) {
            return;
        }
        if (offset1 < 0) {
            offset1 = 0;
        }
        if (offset2 < 0) {
            offset2 = 0;
        }
        len = Math.min(Math.min(len, array.length - offset1), array.length - offset2);
        for (int i = 0; i < len; i++, offset1++, offset2++) {
            final double aux = array[offset1];
            array[offset1] = array[offset2];
            array[offset2] = aux;
        }
    }

    /**
     * Swaps two elements in the given float array.
     *
     * <p>There is no special handling for multi-dimensional arrays. This method
     * does nothing for a {@code null} or empty input array or for overflow indices.
     * Negative indices are promoted to 0(zero).</p>
     *
     * Examples:
     * <ul>
     *     <li>ArrayUtils.swap([1, 2, 3], 0, 2) -&gt; [3, 2, 1]</li>
     *     <li>ArrayUtils.swap([1, 2, 3], 0, 0) -&gt; [1, 2, 3]</li>
     *     <li>ArrayUtils.swap([1, 2, 3], 1, 0) -&gt; [2, 1, 3]</li>
     *     <li>ArrayUtils.swap([1, 2, 3], 0, 5) -&gt; [1, 2, 3]</li>
     *     <li>ArrayUtils.swap([1, 2, 3], -1, 1) -&gt; [2, 1, 3]</li>
     * </ul>
     *
     * @param array  the array to swap, may be {@code null}
     * @param offset1 the index of the first element to swap
     * @param offset2 the index of the second element to swap
     * @since 3.5
     */
    public static void swap(final float[] array, final int offset1, final int offset2) {
        if (isEmpty(array)) {
            return;
        }
        swap(array, offset1, offset2, 1);
    }

    /**
     * Swaps a series of elements in the given float array.
     *
     * <p>This method does nothing for a {@code null} or empty input array or
     * for overflow indices. Negative indices are promoted to 0(zero). If any
     * of the sub-arrays to swap falls outside of the given array, then the
     * swap is stopped at the end of the array and as many as possible elements
     * are swapped.</p>
     *
     * Examples:
     * <ul>
     *     <li>ArrayUtils.swap([1, 2, 3, 4], 0, 2, 1) -&gt; [3, 2, 1, 4]</li>
     *     <li>ArrayUtils.swap([1, 2, 3, 4], 0, 0, 1) -&gt; [1, 2, 3, 4]</li>
     *     <li>ArrayUtils.swap([1, 2, 3, 4], 2, 0, 2) -&gt; [3, 4, 1, 2]</li>
     *     <li>ArrayUtils.swap([1, 2, 3, 4], -3, 2, 2) -&gt; [3, 4, 1, 2]</li>
     *     <li>ArrayUtils.swap([1, 2, 3, 4], 0, 3, 3) -&gt; [4, 2, 3, 1]</li>
     * </ul>
     *
     * @param array the array to swap, may be {@code null}
     * @param offset1 the index of the first element in the series to swap
     * @param offset2 the index of the second element in the series to swap
     * @param len the number of elements to swap starting with the given indices
     * @since 3.5
     */
    public static void swap(final float[] array, int offset1, int offset2, int len) {
        if (isEmpty(array) || offset1 >= array.length || offset2 >= array.length) {
            return;
        }
        if (offset1 < 0) {
            offset1 = 0;
        }
        if (offset2 < 0) {
            offset2 = 0;
        }
        len = Math.min(Math.min(len, array.length - offset1), array.length - offset2);
        for (int i = 0; i < len; i++, offset1++, offset2++) {
            final float aux = array[offset1];
            array[offset1] = array[offset2];
            array[offset2] = aux;
        }

    }

    /**
     * Swaps two elements in the given int array.
     *
     * <p>There is no special handling for multi-dimensional arrays. This method
     * does nothing for a {@code null} or empty input array or for overflow indices.
     * Negative indices are promoted to 0(zero).</p>
     *
     * Examples:
     * <ul>
     *     <li>ArrayUtils.swap([1, 2, 3], 0, 2) -&gt; [3, 2, 1]</li>
     *     <li>ArrayUtils.swap([1, 2, 3], 0, 0) -&gt; [1, 2, 3]</li>
     *     <li>ArrayUtils.swap([1, 2, 3], 1, 0) -&gt; [2, 1, 3]</li>
     *     <li>ArrayUtils.swap([1, 2, 3], 0, 5) -&gt; [1, 2, 3]</li>
     *     <li>ArrayUtils.swap([1, 2, 3], -1, 1) -&gt; [2, 1, 3]</li>
     * </ul>
     *
     * @param array  the array to swap, may be {@code null}
     * @param offset1 the index of the first element to swap
     * @param offset2 the index of the second element to swap
     * @since 3.5
     */
    public static void swap(final int[] array, final int offset1, final int offset2) {
        if (isEmpty(array)) {
            return;
        }
        swap(array, offset1, offset2, 1);
    }

    /**
     * Swaps a series of elements in the given int array.
     *
     * <p>This method does nothing for a {@code null} or empty input array or
     * for overflow indices. Negative indices are promoted to 0(zero). If any
     * of the sub-arrays to swap falls outside of the given array, then the
     * swap is stopped at the end of the array and as many as possible elements
     * are swapped.</p>
     *
     * Examples:
     * <ul>
     *     <li>ArrayUtils.swap([1, 2, 3, 4], 0, 2, 1) -&gt; [3, 2, 1, 4]</li>
     *     <li>ArrayUtils.swap([1, 2, 3, 4], 0, 0, 1) -&gt; [1, 2, 3, 4]</li>
     *     <li>ArrayUtils.swap([1, 2, 3, 4], 2, 0, 2) -&gt; [3, 4, 1, 2]</li>
     *     <li>ArrayUtils.swap([1, 2, 3, 4], -3, 2, 2) -&gt; [3, 4, 1, 2]</li>
     *     <li>ArrayUtils.swap([1, 2, 3, 4], 0, 3, 3) -&gt; [4, 2, 3, 1]</li>
     * </ul>
     *
     * @param array the array to swap, may be {@code null}
     * @param offset1 the index of the first element in the series to swap
     * @param offset2 the index of the second element in the series to swap
     * @param len the number of elements to swap starting with the given indices
     * @since 3.5
     */
    public static void swap(final int[] array,  int offset1, int offset2, int len) {
        if (isEmpty(array) || offset1 >= array.length || offset2 >= array.length) {
            return;
        }
        if (offset1 < 0) {
            offset1 = 0;
        }
        if (offset2 < 0) {
            offset2 = 0;
        }
        len = Math.min(Math.min(len, array.length - offset1), array.length - offset2);
        for (int i = 0; i < len; i++, offset1++, offset2++) {
            final int aux = array[offset1];
            array[offset1] = array[offset2];
            array[offset2] = aux;
        }
    }

    /**
     * Swaps two elements in the given long array.
     *
     * <p>There is no special handling for multi-dimensional arrays. This method
     * does nothing for a {@code null} or empty input array or for overflow indices.
     * Negative indices are promoted to 0(zero).</p>
     *
     * Examples:
     * <ul>
     *     <li>ArrayUtils.swap([true, false, true], 0, 2) -&gt; [true, false, true]</li>
     *     <li>ArrayUtils.swap([true, false, true], 0, 0) -&gt; [true, false, true]</li>
     *     <li>ArrayUtils.swap([true, false, true], 1, 0) -&gt; [false, true, true]</li>
     *     <li>ArrayUtils.swap([true, false, true], 0, 5) -&gt; [true, false, true]</li>
     *     <li>ArrayUtils.swap([true, false, true], -1, 1) -&gt; [false, true, true]</li>
     * </ul>
     *
     *
     * @param array  the array to swap, may be {@code null}
     * @param offset1 the index of the first element to swap
     * @param offset2 the index of the second element to swap
     * @since 3.5
     */
    public static void swap(final long[] array, final int offset1, final int offset2) {
        if (isEmpty(array)) {
            return;
        }
        swap(array, offset1, offset2, 1);
    }

    /**
     * Swaps a series of elements in the given long array.
     *
     * <p>This method does nothing for a {@code null} or empty input array or
     * for overflow indices. Negative indices are promoted to 0(zero). If any
     * of the sub-arrays to swap falls outside of the given array, then the
     * swap is stopped at the end of the array and as many as possible elements
     * are swapped.</p>
     *
     * Examples:
     * <ul>
     *     <li>ArrayUtils.swap([1, 2, 3, 4], 0, 2, 1) -&gt; [3, 2, 1, 4]</li>
     *     <li>ArrayUtils.swap([1, 2, 3, 4], 0, 0, 1) -&gt; [1, 2, 3, 4]</li>
     *     <li>ArrayUtils.swap([1, 2, 3, 4], 2, 0, 2) -&gt; [3, 4, 1, 2]</li>
     *     <li>ArrayUtils.swap([1, 2, 3, 4], -3, 2, 2) -&gt; [3, 4, 1, 2]</li>
     *     <li>ArrayUtils.swap([1, 2, 3, 4], 0, 3, 3) -&gt; [4, 2, 3, 1]</li>
     * </ul>
     *
     * @param array the array to swap, may be {@code null}
     * @param offset1 the index of the first element in the series to swap
     * @param offset2 the index of the second element in the series to swap
     * @param len the number of elements to swap starting with the given indices
     * @since 3.5
     */
    public static void swap(final long[] array,  int offset1, int offset2, int len) {
        if (isEmpty(array) || offset1 >= array.length || offset2 >= array.length) {
            return;
        }
        if (offset1 < 0) {
            offset1 = 0;
        }
        if (offset2 < 0) {
            offset2 = 0;
        }
        len = Math.min(Math.min(len, array.length - offset1), array.length - offset2);
        for (int i = 0; i < len; i++, offset1++, offset2++) {
            final long aux = array[offset1];
            array[offset1] = array[offset2];
            array[offset2] = aux;
        }
    }

    // Swap
    //-----------------------------------------------------------------------
    /**
     * Swaps two elements in the given array.
     *
     * <p>There is no special handling for multi-dimensional arrays. This method
     * does nothing for a {@code null} or empty input array or for overflow indices.
     * Negative indices are promoted to 0(zero).</p>
     *
     * Examples:
     * <ul>
     *     <li>ArrayUtils.swap(["1", "2", "3"], 0, 2) -&gt; ["3", "2", "1"]</li>
     *     <li>ArrayUtils.swap(["1", "2", "3"], 0, 0) -&gt; ["1", "2", "3"]</li>
     *     <li>ArrayUtils.swap(["1", "2", "3"], 1, 0) -&gt; ["2", "1", "3"]</li>
     *     <li>ArrayUtils.swap(["1", "2", "3"], 0, 5) -&gt; ["1", "2", "3"]</li>
     *     <li>ArrayUtils.swap(["1", "2", "3"], -1, 1) -&gt; ["2", "1", "3"]</li>
     * </ul>
     *
     * @param array the array to swap, may be {@code null}
     * @param offset1 the index of the first element to swap
     * @param offset2 the index of the second element to swap
     * @since 3.5
     */
    public static void swap(final Object[] array, final int offset1, final int offset2) {
        if (isEmpty(array)) {
            return;
        }
        swap(array, offset1, offset2, 1);
    }

    /**
     * Swaps a series of elements in the given array.
     *
     * <p>This method does nothing for a {@code null} or empty input array or
     * for overflow indices. Negative indices are promoted to 0(zero). If any
     * of the sub-arrays to swap falls outside of the given array, then the
     * swap is stopped at the end of the array and as many as possible elements
     * are swapped.</p>
     *
     * Examples:
     * <ul>
     *     <li>ArrayUtils.swap(["1", "2", "3", "4"], 0, 2, 1) -&gt; ["3", "2", "1", "4"]</li>
     *     <li>ArrayUtils.swap(["1", "2", "3", "4"], 0, 0, 1) -&gt; ["1", "2", "3", "4"]</li>
     *     <li>ArrayUtils.swap(["1", "2", "3", "4"], 2, 0, 2) -&gt; ["3", "4", "1", "2"]</li>
     *     <li>ArrayUtils.swap(["1", "2", "3", "4"], -3, 2, 2) -&gt; ["3", "4", "1", "2"]</li>
     *     <li>ArrayUtils.swap(["1", "2", "3", "4"], 0, 3, 3) -&gt; ["4", "2", "3", "1"]</li>
     * </ul>
     *
     * @param array the array to swap, may be {@code null}
     * @param offset1 the index of the first element in the series to swap
     * @param offset2 the index of the second element in the series to swap
     * @param len the number of elements to swap starting with the given indices
     * @since 3.5
     */
    public static void swap(final Object[] array,  int offset1, int offset2, int len) {
        if (isEmpty(array) || offset1 >= array.length || offset2 >= array.length) {
            return;
        }
        if (offset1 < 0) {
            offset1 = 0;
        }
        if (offset2 < 0) {
            offset2 = 0;
        }
        len = Math.min(Math.min(len, array.length - offset1), array.length - offset2);
        for (int i = 0; i < len; i++, offset1++, offset2++) {
            final Object aux = array[offset1];
            array[offset1] = array[offset2];
            array[offset2] = aux;
        }
    }

    /**
     * Swaps two elements in the given short array.
     *
     * <p>There is no special handling for multi-dimensional arrays. This method
     * does nothing for a {@code null} or empty input array or for overflow indices.
     * Negative indices are promoted to 0(zero).</p>
     *
     * Examples:
     * <ul>
     *     <li>ArrayUtils.swap([1, 2, 3], 0, 2) -&gt; [3, 2, 1]</li>
     *     <li>ArrayUtils.swap([1, 2, 3], 0, 0) -&gt; [1, 2, 3]</li>
     *     <li>ArrayUtils.swap([1, 2, 3], 1, 0) -&gt; [2, 1, 3]</li>
     *     <li>ArrayUtils.swap([1, 2, 3], 0, 5) -&gt; [1, 2, 3]</li>
     *     <li>ArrayUtils.swap([1, 2, 3], -1, 1) -&gt; [2, 1, 3]</li>
     * </ul>
     *
     * @param array  the array to swap, may be {@code null}
     * @param offset1 the index of the first element to swap
     * @param offset2 the index of the second element to swap
     * @since 3.5
     */
    public static void swap(final short[] array, final int offset1, final int offset2) {
        if (isEmpty(array)) {
            return;
        }
        swap(array, offset1, offset2, 1);
    }

    /**
        * Swaps a series of elements in the given short array.
        *
        * <p>This method does nothing for a {@code null} or empty input array or
        * for overflow indices. Negative indices are promoted to 0(zero). If any
        * of the sub-arrays to swap falls outside of the given array, then the
        * swap is stopped at the end of the array and as many as possible elements
        * are swapped.</p>
        *
        * Examples:
        * <ul>
        *     <li>ArrayUtils.swap([1, 2, 3, 4], 0, 2, 1) -&gt; [3, 2, 1, 4]</li>
        *     <li>ArrayUtils.swap([1, 2, 3, 4], 0, 0, 1) -&gt; [1, 2, 3, 4]</li>
        *     <li>ArrayUtils.swap([1, 2, 3, 4], 2, 0, 2) -&gt; [3, 4, 1, 2]</li>
        *     <li>ArrayUtils.swap([1, 2, 3, 4], -3, 2, 2) -&gt; [3, 4, 1, 2]</li>
        *     <li>ArrayUtils.swap([1, 2, 3, 4], 0, 3, 3) -&gt; [4, 2, 3, 1]</li>
        * </ul>
        *
        * @param array the array to swap, may be {@code null}
        * @param offset1 the index of the first element in the series to swap
        * @param offset2 the index of the second element in the series to swap
        * @param len the number of elements to swap starting with the given indices
        * @since 3.5
        */
        public static void swap(final short[] array,  int offset1, int offset2, int len) {
            if (isEmpty(array) || offset1 >= array.length || offset2 >= array.length) {
                return;
            }
            if (offset1 < 0) {
                offset1 = 0;
            }
            if (offset2 < 0) {
                offset2 = 0;
            }
            if (offset1 == offset2) {
                return;
            }
            len = Math.min(Math.min(len, array.length - offset1), array.length - offset2);
            for (int i = 0; i < len; i++, offset1++, offset2++) {
                final short aux = array[offset1];
                array[offset1] = array[offset2];
                array[offset2] = aux;
            }
        }

    // Generic array
    //-----------------------------------------------------------------------
    /**
     * <p>Create a type-safe generic array.
     *
     * <p>The Java language does not allow an array to be created from a generic type:
     *
     * <pre>
    public static &lt;T&gt; T[] createAnArray(int size) {
        return new T[size]; // compiler error here
    }
    public static &lt;T&gt; T[] createAnArray(int size) {
        return (T[]) new Object[size]; // ClassCastException at runtime
    }
     * </pre>
     *
     * <p>Therefore new arrays of generic types can be created with this method.
     * For example, an array of Strings can be created:
     *
     * <pre>
    String[] array = ArrayUtils.toArray("1", "2");
    String[] emptyArray = ArrayUtils.&lt;String&gt;toArray();
     * </pre>
     *
     * <p>The method is typically used in scenarios, where the caller itself uses generic types
     * that have to be combined into an array.
     *
     * <p>Note, this method makes only sense to provide arguments of the same type so that the
     * compiler can deduce the type of the array itself. While it is possible to select the
     * type explicitly like in
     * <code>Number[] array = ArrayUtils.&lt;Number&gt;toArray(Integer.valueOf(42), Double.valueOf(Math.PI))</code>,
     * there is no real advantage when compared to
     * <code>new Number[] {Integer.valueOf(42), Double.valueOf(Math.PI)}</code>.
     *
     * @param  <T>   the array's element type
     * @param  items  the varargs array items, null allowed
     * @return the array, not null unless a null array is passed in
     * @since  3.0
     */
    public static <T> T[] toArray(@SuppressWarnings("unchecked") final T... items) {
        return items;
    }

    // To map
    //-----------------------------------------------------------------------
    /**
     * <p>Converts the given array into a {@link java.util.Map}. Each element of the array
     * must be either a {@link java.util.Map.Entry} or an Array, containing at least two
     * elements, where the first element is used as key and the second as
     * value.
     *
     * <p>This method can be used to initialize:
     * <pre>
     * // Create a Map mapping colors.
     * Map colorMap = ArrayUtils.toMap(new String[][] {
     *     {"RED", "#FF0000"},
     *     {"GREEN", "#00FF00"},
     *     {"BLUE", "#0000FF"}});
     * </pre>
     *
     * <p>This method returns {@code null} for a {@code null} input array.
     *
     * @param array  an array whose elements are either a {@link java.util.Map.Entry} or
     *  an Array containing at least two elements, may be {@code null}
     * @return a {@code Map} that was created from the array
     * @throws IllegalArgumentException  if one element of this Array is
     *  itself an Array containing less then two elements
     * @throws IllegalArgumentException  if the array contains elements other
     *  than {@link java.util.Map.Entry} and an Array
     */
    public static Map<Object, Object> toMap(final Object[] array) {
        if (array == null) {
            return null;
        }
        final Map<Object, Object> map = new HashMap<>((int) (array.length * 1.5));
        for (int i = 0; i < array.length; i++) {
            final Object object = array[i];
            if (object instanceof Map.Entry<?, ?>) {
                final Map.Entry<?, ?> entry = (Map.Entry<?, ?>) object;
                map.put(entry.getKey(), entry.getValue());
            } else if (object instanceof Object[]) {
                final Object[] entry = (Object[]) object;
                if (entry.length < 2) {
                    throw new IllegalArgumentException("Array element " + i + ", '"
                        + object
                        + "', has a length less than 2");
                }
                map.put(entry[0], entry[1]);
            } else {
                throw new IllegalArgumentException("Array element " + i + ", '"
                        + object
                        + "', is neither of type Map.Entry nor an Array");
            }
        }
        return map;
    }

    /**
     * <p>Converts an array of primitive booleans to objects.
     *
     * <p>This method returns {@code null} for a {@code null} input array.
     *
     * @param array  a {@code boolean} array
     * @return a {@code Boolean} array, {@code null} if null array input
     */
    public static Boolean[] toObject(final boolean[] array) {
        if (array == null) {
            return null;
        } else if (array.length == 0) {
            return EMPTY_BOOLEAN_OBJECT_ARRAY;
        }
        final Boolean[] result = new Boolean[array.length];
        for (int i = 0; i < array.length; i++) {
            result[i] = (array[i] ? Boolean.TRUE : Boolean.FALSE);
        }
        return result;
    }

    /**
     * <p>Converts an array of primitive bytes to objects.
     *
     * <p>This method returns {@code null} for a {@code null} input array.
     *
     * @param array  a {@code byte} array
     * @return a {@code Byte} array, {@code null} if null array input
     */
    public static Byte[] toObject(final byte[] array) {
        if (array == null) {
            return null;
        } else if (array.length == 0) {
            return EMPTY_BYTE_OBJECT_ARRAY;
        }
        final Byte[] result = new Byte[array.length];
        for (int i = 0; i < array.length; i++) {
            result[i] = Byte.valueOf(array[i]);
        }
        return result;
    }

    /**
     * <p>Converts an array of primitive chars to objects.
     *
     * <p>This method returns {@code null} for a {@code null} input array.
     *
     * @param array a {@code char} array
     * @return a {@code Character} array, {@code null} if null array input
     */
    public static Character[] toObject(final char[] array) {
        if (array == null) {
            return null;
        } else if (array.length == 0) {
            return EMPTY_CHARACTER_OBJECT_ARRAY;
        }
        final Character[] result = new Character[array.length];
        for (int i = 0; i < array.length; i++) {
            result[i] = Character.valueOf(array[i]);
        }
        return result;
     }

    /**
     * <p>Converts an array of primitive doubles to objects.
     *
     * <p>This method returns {@code null} for a {@code null} input array.
     *
     * @param array  a {@code double} array
     * @return a {@code Double} array, {@code null} if null array input
     */
    public static Double[] toObject(final double[] array) {
        if (array == null) {
            return null;
        } else if (array.length == 0) {
            return EMPTY_DOUBLE_OBJECT_ARRAY;
        }
        final Double[] result = new Double[array.length];
        for (int i = 0; i < array.length; i++) {
            result[i] = Double.valueOf(array[i]);
        }
        return result;
    }

    /**
     * <p>Converts an array of primitive floats to objects.
     *
     * <p>This method returns {@code null} for a {@code null} input array.
     *
     * @param array  a {@code float} array
     * @return a {@code Float} array, {@code null} if null array input
     */
    public static Float[] toObject(final float[] array) {
        if (array == null) {
            return null;
        } else if (array.length == 0) {
            return EMPTY_FLOAT_OBJECT_ARRAY;
        }
        final Float[] result = new Float[array.length];
        for (int i = 0; i < array.length; i++) {
            result[i] = Float.valueOf(array[i]);
        }
        return result;
    }

    /**
     * <p>Converts an array of primitive ints to objects.
     *
     * <p>This method returns {@code null} for a {@code null} input array.
     *
     * @param array  an {@code int} array
     * @return an {@code Integer} array, {@code null} if null array input
     */
    public static Integer[] toObject(final int[] array) {
        if (array == null) {
            return null;
        } else if (array.length == 0) {
            return EMPTY_INTEGER_OBJECT_ARRAY;
        }
        final Integer[] result = new Integer[array.length];
        for (int i = 0; i < array.length; i++) {
            result[i] = Integer.valueOf(array[i]);
        }
        return result;
    }

    /**
     * <p>Converts an array of primitive longs to objects.
     *
     * <p>This method returns {@code null} for a {@code null} input array.
     *
     * @param array  a {@code long} array
     * @return a {@code Long} array, {@code null} if null array input
     */
    public static Long[] toObject(final long[] array) {
        if (array == null) {
            return null;
        } else if (array.length == 0) {
            return EMPTY_LONG_OBJECT_ARRAY;
        }
        final Long[] result = new Long[array.length];
        for (int i = 0; i < array.length; i++) {
            result[i] = Long.valueOf(array[i]);
        }
        return result;
    }

    /**
     * <p>Converts an array of primitive shorts to objects.
     *
     * <p>This method returns {@code null} for a {@code null} input array.
     *
     * @param array  a {@code short} array
     * @return a {@code Short} array, {@code null} if null array input
     */
    public static Short[] toObject(final short[] array) {
        if (array == null) {
            return null;
        } else if (array.length == 0) {
            return EMPTY_SHORT_OBJECT_ARRAY;
        }
        final Short[] result = new Short[array.length];
        for (int i = 0; i < array.length; i++) {
            result[i] = Short.valueOf(array[i]);
        }
        return result;
    }

    // Boolean array converters
    // ----------------------------------------------------------------------
    /**
     * <p>Converts an array of object Booleans to primitives.
     *
     * <p>This method returns {@code null} for a {@code null} input array.
     *
     * @param array  a {@code Boolean} array, may be {@code null}
     * @return a {@code boolean} array, {@code null} if null array input
     * @throws NullPointerException if array content is {@code null}
     */
    public static boolean[] toPrimitive(final Boolean[] array) {
        if (array == null) {
            return null;
        } else if (array.length == 0) {
            return EMPTY_BOOLEAN_ARRAY;
        }
        final boolean[] result = new boolean[array.length];
        for (int i = 0; i < array.length; i++) {
            result[i] = array[i].booleanValue();
        }
        return result;
    }

    /**
     * <p>Converts an array of object Booleans to primitives handling {@code null}.
     *
     * <p>This method returns {@code null} for a {@code null} input array.
     *
     * @param array  a {@code Boolean} array, may be {@code null}
     * @param valueForNull  the value to insert if {@code null} found
     * @return a {@code boolean} array, {@code null} if null array input
     */
    public static boolean[] toPrimitive(final Boolean[] array, final boolean valueForNull) {
        if (array == null) {
            return null;
        } else if (array.length == 0) {
            return EMPTY_BOOLEAN_ARRAY;
        }
        final boolean[] result = new boolean[array.length];
        for (int i = 0; i < array.length; i++) {
            final Boolean b = array[i];
            result[i] = (b == null ? valueForNull : b.booleanValue());
        }
        return result;
    }

    // Byte array converters
    // ----------------------------------------------------------------------
    /**
     * <p>Converts an array of object Bytes to primitives.
     *
     * <p>This method returns {@code null} for a {@code null} input array.
     *
     * @param array  a {@code Byte} array, may be {@code null}
     * @return a {@code byte} array, {@code null} if null array input
     * @throws NullPointerException if array content is {@code null}
     */
    public static byte[] toPrimitive(final Byte[] array) {
        if (array == null) {
            return null;
        } else if (array.length == 0) {
            return EMPTY_BYTE_ARRAY;
        }
        final byte[] result = new byte[array.length];
        for (int i = 0; i < array.length; i++) {
            result[i] = array[i].byteValue();
        }
        return result;
    }

    /**
     * <p>Converts an array of object Bytes to primitives handling {@code null}.
     *
     * <p>This method returns {@code null} for a {@code null} input array.
     *
     * @param array  a {@code Byte} array, may be {@code null}
     * @param valueForNull  the value to insert if {@code null} found
     * @return a {@code byte} array, {@code null} if null array input
     */
    public static byte[] toPrimitive(final Byte[] array, final byte valueForNull) {
        if (array == null) {
            return null;
        } else if (array.length == 0) {
            return EMPTY_BYTE_ARRAY;
        }
        final byte[] result = new byte[array.length];
        for (int i = 0; i < array.length; i++) {
            final Byte b = array[i];
            result[i] = (b == null ? valueForNull : b.byteValue());
        }
        return result;
    }

    // Character array converters
    // ----------------------------------------------------------------------
    /**
     * <p>Converts an array of object Characters to primitives.
     *
     * <p>This method returns {@code null} for a {@code null} input array.
     *
     * @param array  a {@code Character} array, may be {@code null}
     * @return a {@code char} array, {@code null} if null array input
     * @throws NullPointerException if array content is {@code null}
     */
    public static char[] toPrimitive(final Character[] array) {
        if (array == null) {
            return null;
        } else if (array.length == 0) {
            return EMPTY_CHAR_ARRAY;
        }
        final char[] result = new char[array.length];
        for (int i = 0; i < array.length; i++) {
            result[i] = array[i].charValue();
        }
        return result;
    }

    /**
     * <p>Converts an array of object Character to primitives handling {@code null}.
     *
     * <p>This method returns {@code null} for a {@code null} input array.
     *
     * @param array  a {@code Character} array, may be {@code null}
     * @param valueForNull  the value to insert if {@code null} found
     * @return a {@code char} array, {@code null} if null array input
     */
    public static char[] toPrimitive(final Character[] array, final char valueForNull) {
        if (array == null) {
            return null;
        } else if (array.length == 0) {
            return EMPTY_CHAR_ARRAY;
        }
        final char[] result = new char[array.length];
        for (int i = 0; i < array.length; i++) {
            final Character b = array[i];
            result[i] = (b == null ? valueForNull : b.charValue());
        }
        return result;
    }

    // Double array converters
    // ----------------------------------------------------------------------
    /**
     * <p>Converts an array of object Doubles to primitives.
     *
     * <p>This method returns {@code null} for a {@code null} input array.
     *
     * @param array  a {@code Double} array, may be {@code null}
     * @return a {@code double} array, {@code null} if null array input
     * @throws NullPointerException if array content is {@code null}
     */
    public static double[] toPrimitive(final Double[] array) {
        if (array == null) {
            return null;
        } else if (array.length == 0) {
            return EMPTY_DOUBLE_ARRAY;
        }
        final double[] result = new double[array.length];
        for (int i = 0; i < array.length; i++) {
            result[i] = array[i].doubleValue();
        }
        return result;
    }

    /**
     * <p>Converts an array of object Doubles to primitives handling {@code null}.
     *
     * <p>This method returns {@code null} for a {@code null} input array.
     *
     * @param array  a {@code Double} array, may be {@code null}
     * @param valueForNull  the value to insert if {@code null} found
     * @return a {@code double} array, {@code null} if null array input
     */
    public static double[] toPrimitive(final Double[] array, final double valueForNull) {
        if (array == null) {
            return null;
        } else if (array.length == 0) {
            return EMPTY_DOUBLE_ARRAY;
        }
        final double[] result = new double[array.length];
        for (int i = 0; i < array.length; i++) {
            final Double b = array[i];
            result[i] = (b == null ? valueForNull : b.doubleValue());
        }
        return result;
    }

    //   Float array converters
    // ----------------------------------------------------------------------
    /**
     * <p>Converts an array of object Floats to primitives.
     *
     * <p>This method returns {@code null} for a {@code null} input array.
     *
     * @param array  a {@code Float} array, may be {@code null}
     * @return a {@code float} array, {@code null} if null array input
     * @throws NullPointerException if array content is {@code null}
     */
    public static float[] toPrimitive(final Float[] array) {
        if (array == null) {
            return null;
        } else if (array.length == 0) {
            return EMPTY_FLOAT_ARRAY;
        }
        final float[] result = new float[array.length];
        for (int i = 0; i < array.length; i++) {
            result[i] = array[i].floatValue();
        }
        return result;
    }

    /**
     * <p>Converts an array of object Floats to primitives handling {@code null}.
     *
     * <p>This method returns {@code null} for a {@code null} input array.
     *
     * @param array  a {@code Float} array, may be {@code null}
     * @param valueForNull  the value to insert if {@code null} found
     * @return a {@code float} array, {@code null} if null array input
     */
    public static float[] toPrimitive(final Float[] array, final float valueForNull) {
        if (array == null) {
            return null;
        } else if (array.length == 0) {
            return EMPTY_FLOAT_ARRAY;
        }
        final float[] result = new float[array.length];
        for (int i = 0; i < array.length; i++) {
            final Float b = array[i];
            result[i] = (b == null ? valueForNull : b.floatValue());
        }
        return result;
    }

    // Int array converters
    // ----------------------------------------------------------------------
    /**
     * <p>Converts an array of object Integers to primitives.
     *
     * <p>This method returns {@code null} for a {@code null} input array.
     *
     * @param array  a {@code Integer} array, may be {@code null}
     * @return an {@code int} array, {@code null} if null array input
     * @throws NullPointerException if array content is {@code null}
     */
    public static int[] toPrimitive(final Integer[] array) {
        if (array == null) {
            return null;
        } else if (array.length == 0) {
            return EMPTY_INT_ARRAY;
        }
        final int[] result = new int[array.length];
        for (int i = 0; i < array.length; i++) {
            result[i] = array[i].intValue();
        }
        return result;
    }

    /**
     * <p>Converts an array of object Integer to primitives handling {@code null}.
     *
     * <p>This method returns {@code null} for a {@code null} input array.
     *
     * @param array  a {@code Integer} array, may be {@code null}
     * @param valueForNull  the value to insert if {@code null} found
     * @return an {@code int} array, {@code null} if null array input
     */
    public static int[] toPrimitive(final Integer[] array, final int valueForNull) {
        if (array == null) {
            return null;
        } else if (array.length == 0) {
            return EMPTY_INT_ARRAY;
        }
        final int[] result = new int[array.length];
        for (int i = 0; i < array.length; i++) {
            final Integer b = array[i];
            result[i] = (b == null ? valueForNull : b.intValue());
        }
        return result;
    }

    // Long array converters
    // ----------------------------------------------------------------------
    /**
     * <p>Converts an array of object Longs to primitives.
     *
     * <p>This method returns {@code null} for a {@code null} input array.
     *
     * @param array  a {@code Long} array, may be {@code null}
     * @return a {@code long} array, {@code null} if null array input
     * @throws NullPointerException if array content is {@code null}
     */
    public static long[] toPrimitive(final Long[] array) {
        if (array == null) {
            return null;
        } else if (array.length == 0) {
            return EMPTY_LONG_ARRAY;
        }
        final long[] result = new long[array.length];
        for (int i = 0; i < array.length; i++) {
            result[i] = array[i].longValue();
        }
        return result;
    }

    /**
     * <p>Converts an array of object Long to primitives handling {@code null}.
     *
     * <p>This method returns {@code null} for a {@code null} input array.
     *
     * @param array  a {@code Long} array, may be {@code null}
     * @param valueForNull  the value to insert if {@code null} found
     * @return a {@code long} array, {@code null} if null array input
     */
    public static long[] toPrimitive(final Long[] array, final long valueForNull) {
        if (array == null) {
            return null;
        } else if (array.length == 0) {
            return EMPTY_LONG_ARRAY;
        }
        final long[] result = new long[array.length];
        for (int i = 0; i < array.length; i++) {
            final Long b = array[i];
            result[i] = (b == null ? valueForNull : b.longValue());
        }
        return result;
    }

    /**
     * <p>Create an array of primitive type from an array of wrapper types.
     *
     * <p>This method returns {@code null} for a {@code null} input array.
     *
     * @param array  an array of wrapper object
     * @return an array of the corresponding primitive type, or the original array
     * @since 3.5
     */
    public static Object toPrimitive(final Object array) {
        if (array == null) {
            return null;
        }
        final Class<?> ct = array.getClass().getComponentType();
        final Class<?> pt = ClassUtils.wrapperToPrimitive(ct);
        if (Integer.TYPE.equals(pt)) {
            return toPrimitive((Integer[]) array);
        }
        if (Long.TYPE.equals(pt)) {
            return toPrimitive((Long[]) array);
        }
        if (Short.TYPE.equals(pt)) {
            return toPrimitive((Short[]) array);
        }
        if (Double.TYPE.equals(pt)) {
            return toPrimitive((Double[]) array);
        }
        if (Float.TYPE.equals(pt)) {
            return toPrimitive((Float[]) array);
        }
        return array;
    }

    // Short array converters
    // ----------------------------------------------------------------------
    /**
     * <p>Converts an array of object Shorts to primitives.
     *
     * <p>This method returns {@code null} for a {@code null} input array.
     *
     * @param array  a {@code Short} array, may be {@code null}
     * @return a {@code byte} array, {@code null} if null array input
     * @throws NullPointerException if array content is {@code null}
     */
    public static short[] toPrimitive(final Short[] array) {
        if (array == null) {
            return null;
        } else if (array.length == 0) {
            return EMPTY_SHORT_ARRAY;
        }
        final short[] result = new short[array.length];
        for (int i = 0; i < array.length; i++) {
            result[i] = array[i].shortValue();
        }
        return result;
    }

    /**
     * <p>Converts an array of object Short to primitives handling {@code null}.
     *
     * <p>This method returns {@code null} for a {@code null} input array.
     *
     * @param array  a {@code Short} array, may be {@code null}
     * @param valueForNull  the value to insert if {@code null} found
     * @return a {@code byte} array, {@code null} if null array input
     */
    public static short[] toPrimitive(final Short[] array, final short valueForNull) {
        if (array == null) {
            return null;
        } else if (array.length == 0) {
            return EMPTY_SHORT_ARRAY;
        }
        final short[] result = new short[array.length];
        for (int i = 0; i < array.length; i++) {
            final Short b = array[i];
            result[i] = (b == null ? valueForNull : b.shortValue());
        }
        return result;
    }

    // Basic methods handling multi-dimensional arrays
    //-----------------------------------------------------------------------
    /**
     * <p>Outputs an array as a String, treating {@code null} as an empty array.
     *
     * <p>Multi-dimensional arrays are handled correctly, including
     * multi-dimensional primitive arrays.
     *
     * <p>The format is that of Java source code, for example <code>{a,b}</code>.
     *
     * @param array  the array to get a toString for, may be {@code null}
     * @return a String representation of the array, '{}' if null array input
     */
    public static String toString(final Object array) {
        return toString(array, "{}");
    }

    /**
     * <p>Outputs an array as a String handling {@code null}s.
     *
     * <p>Multi-dimensional arrays are handled correctly, including
     * multi-dimensional primitive arrays.
     *
     * <p>The format is that of Java source code, for example <code>{a,b}</code>.
     *
     * @param array  the array to get a toString for, may be {@code null}
     * @param stringIfNull  the String to return if the array is {@code null}
     * @return a String representation of the array
     */
    public static String toString(final Object array, final String stringIfNull) {
        if (array == null) {
            return stringIfNull;
        }
        return new ToStringBuilder(array, ToStringStyle.SIMPLE_STYLE).append(array).toString();
    }

    /**
     * <p>Returns an array containing the string representation of each element in the argument array.</p>
     *
     * <p>This method returns {@code null} for a {@code null} input array.</p>
     *
     * @param array the {@code Object[]} to be processed, may be null
     * @return {@code String[]} of the same size as the source with its element's string representation,
     * {@code null} if null array input
     * @throws NullPointerException if array contains {@code null}
     * @since 3.6
     */
    public static String[] toStringArray(final Object[] array) {
        if (array == null) {
            return null;
        } else if (array.length == 0) {
            return EMPTY_STRING_ARRAY;
        }

        final String[] result = new String[array.length];
        for (int i = 0; i < array.length; i++) {
            result[i] = array[i].toString();
        }

        return result;
    }

    /**
     * <p>Returns an array containing the string representation of each element in the argument
     * array handling {@code null} elements.</p>
     *
     * <p>This method returns {@code null} for a {@code null} input array.</p>
     *
     * @param array the Object[] to be processed, may be null
     * @param valueForNullElements the value to insert if {@code null} is found
     * @return a {@code String} array, {@code null} if null array input
     * @since 3.6
     */
    public static String[] toStringArray(final Object[] array, final String valueForNullElements) {
        if (null == array) {
            return null;
        } else if (array.length == 0) {
            return EMPTY_STRING_ARRAY;
        }

        final String[] result = new String[array.length];
        for (int i = 0; i < array.length; i++) {
            final Object object = array[i];
            result[i] = (object == null ? valueForNullElements : object.toString());
        }

        return result;
    }

    /**
     * <p>ArrayUtils instances should NOT be constructed in standard programming.
     * Instead, the class should be used as <code>ArrayUtils.clone(new int[] {2})</code>.
     *
     * <p>This constructor is public to permit tools that require a JavaBean instance
     * to operate.
     */
    public ArrayUtils() {
      super();
    }
}<|MERGE_RESOLUTION|>--- conflicted
+++ resolved
@@ -4436,21 +4436,9 @@
      * @return the same array, {@code public static} empty array if {@code null} or empty input
      * @since 2.5
      */
-<<<<<<< HEAD
-    public static boolean[] toPrimitive(final Boolean[] array) {
-        if (array == null) {
-            return null;
-        } else if (array.length == 0) {
-            return EMPTY_BOOLEAN_ARRAY;
-        }
-        final boolean[] result = new boolean[array.length];
-        for (int i = 0; i < array.length; i++) {
-            result[i] = array[i];
-=======
     public static Long[] nullToEmpty(final Long[] array) {
         if (isEmpty(array)) {
             return EMPTY_LONG_OBJECT_ARRAY;
->>>>>>> b48d5bf6
         }
         return array;
     }
